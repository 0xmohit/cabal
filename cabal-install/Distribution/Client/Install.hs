{-# LANGUAGE CPP #-}

-----------------------------------------------------------------------------
-- |
-- Module      :  Distribution.Client.Install
-- Copyright   :  (c) 2005 David Himmelstrup
--                    2007 Bjorn Bringert
--                    2007-2010 Duncan Coutts
-- License     :  BSD-like
--
-- Maintainer  :  cabal-devel@haskell.org
-- Stability   :  provisional
-- Portability :  portable
--
-- High level interface to package installation.
-----------------------------------------------------------------------------
module Distribution.Client.Install (
    -- * High-level interface
    install,

    -- * Lower-level interface that allows to manipulate the install plan
    makeInstallContext,
    makeInstallPlan,
    processInstallPlan,
    InstallArgs,
    InstallContext,

    -- * Prune certain packages from the install plan
    pruneInstallPlan
  ) where

import Data.Foldable
         ( traverse_ )
import Data.List
         ( isPrefixOf, nub, sort, (\\) )
import qualified Data.Map as Map
import qualified Data.Set as S
import Data.Maybe
         ( catMaybes, isJust, isNothing, fromMaybe, mapMaybe )
import Control.Exception as Exception
         ( Exception(toException), bracket, catches
         , Handler(Handler), handleJust, IOException, SomeException )
#ifndef mingw32_HOST_OS
import Control.Exception as Exception
         ( Exception(fromException) )
#endif
import System.Exit
         ( ExitCode(..) )
import Distribution.Compat.Exception
         ( catchIO, catchExit )
#if !MIN_VERSION_base(4,8,0)
import Control.Applicative
         ( (<$>) )
import Data.Traversable
         ( traverse )
#endif
import Control.Exception ( assert )
import Control.Monad
         ( filterM, forM_, when, unless )
import System.Directory
         ( getTemporaryDirectory, doesDirectoryExist, doesFileExist,
           createDirectoryIfMissing, removeFile, renameDirectory,
           getDirectoryContents )
import System.FilePath
         ( (</>), (<.>), equalFilePath, takeDirectory )
import System.IO
         ( openFile, IOMode(AppendMode), hClose )
import System.IO.Error
         ( isDoesNotExistError, ioeGetFileName )

import Distribution.Client.Targets
import Distribution.Client.Configure
         ( chooseCabalVersion, configureSetupScript, checkConfigExFlags )
import Distribution.Client.Dependency
import Distribution.Client.Dependency.Types
         ( Solver(..) )
import Distribution.Client.FetchUtils
import Distribution.Client.HttpUtils
         ( HttpTransport (..) )
import qualified Distribution.Client.Haddock as Haddock (regenerateHaddockIndex)
import Distribution.Client.IndexUtils as IndexUtils
         ( getSourcePackages, getInstalledPackages )
import qualified Distribution.Client.InstallPlan as InstallPlan
import qualified Distribution.Client.SolverInstallPlan as SolverInstallPlan
import Distribution.Client.InstallPlan (InstallPlan)
import Distribution.Client.SolverInstallPlan (SolverInstallPlan)
import Distribution.Client.Setup
         ( GlobalFlags(..), RepoContext(..)
         , ConfigFlags(..), configureCommand, filterConfigureFlags
         , ConfigExFlags(..), InstallFlags(..) )
import Distribution.Client.Config
         ( defaultCabalDir, defaultUserInstall )
import Distribution.Client.Sandbox.Timestamp
         ( withUpdateTimestamps )
import Distribution.Client.Sandbox.Types
         ( SandboxPackageInfo(..), UseSandbox(..), isUseSandbox
         , whenUsingSandbox )
import Distribution.Client.Tar (extractTarGzFile)
import Distribution.Client.Types as Source
import Distribution.Client.BuildReports.Types
         ( ReportLevel(..) )
import Distribution.Client.SetupWrapper
         ( setupWrapper, SetupScriptOptions(..), defaultSetupScriptOptions )
import qualified Distribution.Client.BuildReports.Anonymous as BuildReports
import qualified Distribution.Client.BuildReports.Storage as BuildReports
         ( storeAnonymous, storeLocal, fromInstallPlan, fromPlanningFailure )
import qualified Distribution.Client.InstallSymlink as InstallSymlink
         ( symlinkBinaries )
import qualified Distribution.Client.Win32SelfUpgrade as Win32SelfUpgrade
import qualified Distribution.Client.World as World
import qualified Distribution.InstalledPackageInfo as Installed
import Distribution.Client.JobControl

import qualified Distribution.Solver.Types.ComponentDeps as CD
import           Distribution.Solver.Types.ConstraintSource
import           Distribution.Solver.Types.LabeledPackageConstraint
import           Distribution.Solver.Types.OptionalStanza
import qualified Distribution.Solver.Types.PackageIndex as SourcePackageIndex
import           Distribution.Solver.Types.PackageFixedDeps
import           Distribution.Solver.Types.PkgConfigDb
                   ( PkgConfigDb, readPkgConfigDb )
import           Distribution.Solver.Types.SourcePackage as SourcePackage

import Distribution.Utils.NubList
import Distribution.Simple.Compiler
         ( CompilerId(..), Compiler(compilerId), compilerFlavor
         , CompilerInfo(..), compilerInfo, PackageDB(..), PackageDBStack )
import Distribution.Simple.Program (ProgramConfiguration)
import qualified Distribution.Simple.InstallDirs as InstallDirs
import qualified Distribution.Simple.PackageIndex as PackageIndex
import Distribution.Simple.PackageIndex (InstalledPackageIndex)
import Distribution.Simple.Setup
         ( haddockCommand, HaddockFlags(..)
         , buildCommand, BuildFlags(..), emptyBuildFlags
         , AllowNewer(..), AllowOlder(..), RelaxDeps(..)
         , toFlag, fromFlag, fromFlagOrDefault, flagToMaybe, defaultDistPref )
import qualified Distribution.Simple.Setup as Cabal
         ( Flag(..)
         , copyCommand, CopyFlags(..), emptyCopyFlags
         , registerCommand, RegisterFlags(..), emptyRegisterFlags
         , testCommand, TestFlags(..), emptyTestFlags )
import Distribution.Simple.Utils
         ( createDirectoryIfMissingVerbose, comparing
         , writeFileAtomic, withUTF8FileContents )
import Distribution.Simple.InstallDirs as InstallDirs
         ( PathTemplate, fromPathTemplate, toPathTemplate, substPathTemplate
         , initialPathTemplateEnv, installDirsTemplateEnv )
import Distribution.Simple.Configure (interpretPackageDbFlags)
import Distribution.Simple.Register (registerPackage)
import Distribution.Simple.Program.HcPkg (MultiInstance(..))
import Distribution.Package
         ( PackageIdentifier(..), PackageId, packageName, packageVersion
         , Package(..)
         , Dependency(..), thisPackageVersion
         , UnitId(..)
         , HasUnitId(..) )
import qualified Distribution.PackageDescription as PackageDescription
import Distribution.PackageDescription
         ( PackageDescription, GenericPackageDescription(..), Flag(..)
         , FlagName(..), FlagAssignment )
import Distribution.PackageDescription.Configuration
         ( finalizePD )
import Distribution.ParseUtils
         ( showPWarning )
import Distribution.Version
         ( Version, VersionRange, foldVersionRange )
import Distribution.Simple.Utils as Utils
         ( notice, info, warn, debug, debugNoWrap, die
         , intercalate, withTempDirectory )
import Distribution.Client.Utils
         ( determineNumJobs, logDirChange, mergeBy, MergeResult(..)
         , tryCanonicalizePath )
import Distribution.System
         ( Platform, OS(Windows), buildOS )
import Distribution.Text
         ( display )
import Distribution.Verbosity as Verbosity
         ( Verbosity, normal, verbose )
import Distribution.Simple.BuildPaths ( exeExtension )

--TODO:
-- * assign flags to packages individually
--   * complain about flags that do not apply to any package given as target
--     so flags do not apply to dependencies, only listed, can use flag
--     constraints for dependencies
--   * only record applicable flags in world file
-- * allow flag constraints
-- * allow installed constraints
-- * allow flag and installed preferences
-- * change world file to use cabal section syntax
--   * allow persistent configure flags for each package individually

-- ------------------------------------------------------------
-- * Top level user actions
-- ------------------------------------------------------------

-- | Installs the packages needed to satisfy a list of dependencies.
--
install
  :: Verbosity
  -> PackageDBStack
  -> RepoContext
  -> Compiler
  -> Platform
  -> ProgramConfiguration
  -> UseSandbox
  -> Maybe SandboxPackageInfo
  -> GlobalFlags
  -> ConfigFlags
  -> ConfigExFlags
  -> InstallFlags
  -> HaddockFlags
  -> [UserTarget]
  -> IO ()
install verbosity packageDBs repos comp platform conf useSandbox mSandboxPkgInfo
  globalFlags configFlags configExFlags installFlags haddockFlags
  userTargets0 = do

    unless (installRootCmd installFlags == Cabal.NoFlag) $
        die $ "--root-cmd is no longer supported, "
        ++ "see https://github.com/haskell/cabal/issues/3353"
    unless (fromFlag (configUserInstall configFlags)) $
        warn verbosity $ "the --global flag is deprecated -- "
        ++ "it is generally considered a bad idea to install packages "
        ++ "into the global store"

    installContext <- makeInstallContext verbosity args (Just userTargets0)
    planResult     <- foldProgress logMsg (return . Left) (return . Right) =<<
                      makeInstallPlan verbosity args installContext

    case planResult of
        Left message -> do
            reportPlanningFailure verbosity args installContext message
            die' message
        Right installPlan ->
            processInstallPlan verbosity args installContext installPlan
  where
    args :: InstallArgs
    args = (packageDBs, repos, comp, platform, conf, useSandbox, mSandboxPkgInfo,
            globalFlags, configFlags, configExFlags, installFlags,
            haddockFlags)

    die' message = die (message ++ if isUseSandbox useSandbox
                                   then installFailedInSandbox else [])
    -- TODO: use a better error message, remove duplication.
    installFailedInSandbox =
      "\nNote: when using a sandbox, all packages are required to have "
      ++ "consistent dependencies. "
      ++ "Try reinstalling/unregistering the offending packages or "
      ++ "recreating the sandbox."
    logMsg message rest = debugNoWrap verbosity message >> rest

-- TODO: Make InstallContext a proper data type with documented fields.
-- | Common context for makeInstallPlan and processInstallPlan.
type InstallContext = ( InstalledPackageIndex, SourcePackageDb
                      , PkgConfigDb
                      , [UserTarget], [PackageSpecifier UnresolvedSourcePackage]
                      , HttpTransport )

-- TODO: Make InstallArgs a proper data type with documented fields or just get
-- rid of it completely.
-- | Initial arguments given to 'install' or 'makeInstallContext'.
type InstallArgs = ( PackageDBStack
                   , RepoContext
                   , Compiler
                   , Platform
                   , ProgramConfiguration
                   , UseSandbox
                   , Maybe SandboxPackageInfo
                   , GlobalFlags
                   , ConfigFlags
                   , ConfigExFlags
                   , InstallFlags
                   , HaddockFlags )

-- | Make an install context given install arguments.
makeInstallContext :: Verbosity -> InstallArgs -> Maybe [UserTarget]
                      -> IO InstallContext
makeInstallContext verbosity
  (packageDBs, repoCtxt, comp, _, conf,_,_,
   globalFlags, _, configExFlags, _, _) mUserTargets = do

    installedPkgIndex <- getInstalledPackages verbosity comp packageDBs conf
    sourcePkgDb       <- getSourcePackages    verbosity repoCtxt
    pkgConfigDb       <- readPkgConfigDb      verbosity conf

    checkConfigExFlags verbosity installedPkgIndex
                       (packageIndex sourcePkgDb) configExFlags
    transport <- repoContextGetTransport repoCtxt

    (userTargets, pkgSpecifiers) <- case mUserTargets of
      Nothing           ->
        -- We want to distinguish between the case where the user has given an
        -- empty list of targets on the command-line and the case where we
        -- specifically want to have an empty list of targets.
        return ([], [])
      Just userTargets0 -> do
        -- For install, if no target is given it means we use the current
        -- directory as the single target.
        let userTargets | null userTargets0 = [UserTargetLocalDir "."]
                        | otherwise         = userTargets0

        pkgSpecifiers <- resolveUserTargets verbosity repoCtxt
                         (fromFlag $ globalWorldFile globalFlags)
                         (packageIndex sourcePkgDb)
                         userTargets
        return (userTargets, pkgSpecifiers)

    return (installedPkgIndex, sourcePkgDb, pkgConfigDb, userTargets
           ,pkgSpecifiers, transport)

-- | Make an install plan given install context and install arguments.
makeInstallPlan :: Verbosity -> InstallArgs -> InstallContext
                -> IO (Progress String String SolverInstallPlan)
makeInstallPlan verbosity
  (_, _, comp, platform, _, _, mSandboxPkgInfo,
   _, configFlags, configExFlags, installFlags,
   _)
  (installedPkgIndex, sourcePkgDb, pkgConfigDb,
   _, pkgSpecifiers, _) = do

    solver <- chooseSolver verbosity (fromFlag (configSolver configExFlags))
              (compilerInfo comp)
    notice verbosity "Resolving dependencies..."
    return $ planPackages comp platform mSandboxPkgInfo solver
          configFlags configExFlags installFlags
          installedPkgIndex sourcePkgDb pkgConfigDb pkgSpecifiers

-- | Given an install plan, perform the actual installations.
processInstallPlan :: Verbosity -> InstallArgs -> InstallContext
                   -> SolverInstallPlan
                   -> IO ()
processInstallPlan verbosity
  args@(_,_, _, _, _, _, _, _, _, _, installFlags, _)
  (installedPkgIndex, sourcePkgDb, _,
   userTargets, pkgSpecifiers, _) installPlan0 = do

    checkPrintPlan verbosity installedPkgIndex installPlan sourcePkgDb
      installFlags pkgSpecifiers

    unless (dryRun || nothingToInstall) $ do
      buildResults <- performInstallations verbosity
                        args installedPkgIndex installPlan
      postInstallActions verbosity args userTargets installPlan buildResults
  where
    installPlan = InstallPlan.configureInstallPlan installPlan0
    dryRun = fromFlag (installDryRun installFlags)
    nothingToInstall = null (fst (InstallPlan.ready installPlan))

-- ------------------------------------------------------------
-- * Installation planning
-- ------------------------------------------------------------

planPackages :: Compiler
             -> Platform
             -> Maybe SandboxPackageInfo
             -> Solver
             -> ConfigFlags
             -> ConfigExFlags
             -> InstallFlags
             -> InstalledPackageIndex
             -> SourcePackageDb
             -> PkgConfigDb
             -> [PackageSpecifier UnresolvedSourcePackage]
             -> Progress String String SolverInstallPlan
planPackages comp platform mSandboxPkgInfo solver
             configFlags configExFlags installFlags
             installedPkgIndex sourcePkgDb pkgConfigDb pkgSpecifiers =

        resolveDependencies
          platform (compilerInfo comp) pkgConfigDb
          solver
          resolverParams

    >>= if onlyDeps then pruneInstallPlan pkgSpecifiers else return

  where
    resolverParams =

        setMaxBackjumps (if maxBackjumps < 0 then Nothing
                                             else Just maxBackjumps)

      . setIndependentGoals independentGoals

      . setReorderGoals reorderGoals

      . setCountConflicts countConflicts

      . setAvoidReinstalls avoidReinstalls

      . setShadowPkgs shadowPkgs

      . setStrongFlags strongFlags

      . setPreferenceDefault (if upgradeDeps then PreferAllLatest
                                             else PreferLatestForSelected)

      . removeLowerBounds allowOlder
      . removeUpperBounds allowNewer

      . addPreferences
          -- preferences from the config file or command line
          [ PackageVersionPreference name ver
          | Dependency name ver <- configPreferences configExFlags ]

      . addConstraints
          -- version constraints from the config file or command line
            [ LabeledPackageConstraint (userToPackageConstraint pc) src
            | (pc, src) <- configExConstraints configExFlags ]

      . addConstraints
          --FIXME: this just applies all flags to all targets which
          -- is silly. We should check if the flags are appropriate
          [ let pc = PackageConstraintFlags
                     (pkgSpecifierTarget pkgSpecifier) flags
            in LabeledPackageConstraint pc ConstraintSourceConfigFlagOrTarget
          | let flags = configConfigurationsFlags configFlags
          , not (null flags)
          , pkgSpecifier <- pkgSpecifiers ]

      . addConstraints
          [ let pc = PackageConstraintStanzas
                     (pkgSpecifierTarget pkgSpecifier) stanzas
            in LabeledPackageConstraint pc ConstraintSourceConfigFlagOrTarget
          | pkgSpecifier <- pkgSpecifiers ]

      . maybe id applySandboxInstallPolicy mSandboxPkgInfo

      . (if reinstall then reinstallTargets else id)

      $ standardInstallPolicy
        installedPkgIndex sourcePkgDb pkgSpecifiers

    stanzas           = [ TestStanzas | testsEnabled ]
                     ++ [ BenchStanzas | benchmarksEnabled ]
    testsEnabled      = fromFlagOrDefault False $ configTests configFlags
    benchmarksEnabled = fromFlagOrDefault False $ configBenchmarks configFlags

    reinstall        = fromFlag (installOverrideReinstall installFlags) ||
                       fromFlag (installReinstall         installFlags)
    reorderGoals     = fromFlag (installReorderGoals      installFlags)
    countConflicts   = fromFlag (installCountConflicts    installFlags)
    independentGoals = fromFlag (installIndependentGoals  installFlags)
    avoidReinstalls  = fromFlag (installAvoidReinstalls   installFlags)
    shadowPkgs       = fromFlag (installShadowPkgs        installFlags)
    strongFlags      = fromFlag (installStrongFlags       installFlags)
    maxBackjumps     = fromFlag (installMaxBackjumps      installFlags)
    upgradeDeps      = fromFlag (installUpgradeDeps       installFlags)
    onlyDeps         = fromFlag (installOnlyDeps          installFlags)
    allowOlder       = fromMaybe (AllowOlder RelaxDepsNone)
                                 (configAllowOlder configFlags)
    allowNewer       = fromMaybe (AllowNewer RelaxDepsNone)
                                 (configAllowNewer configFlags)

-- | Remove the provided targets from the install plan.
pruneInstallPlan :: Package targetpkg
                 => [PackageSpecifier targetpkg]
                 -> SolverInstallPlan
                 -> Progress String String SolverInstallPlan
pruneInstallPlan pkgSpecifiers =
  -- TODO: this is a general feature and should be moved to D.C.Dependency
  -- Also, the InstallPlan.remove should return info more precise to the
  -- problem, rather than the very general PlanProblem type.
  either (Fail . explain) Done
  . SolverInstallPlan.remove (\pkg -> packageName pkg `elem` targetnames)
  where
<<<<<<< HEAD
    explain :: [SolverInstallPlan.SolverPlanProblem] -> String
=======
    explain :: [InstallPlan.PlanProblem ipkg srcpkg] -> String
>>>>>>> a4ffb773
    explain problems =
      "Cannot select only the dependencies (as requested by the "
      ++ "'--only-dependencies' flag), "
      ++ (case pkgids of
             [pkgid] -> "the package " ++ display pkgid ++ " is "
             _       -> "the packages "
                        ++ intercalate ", " (map display pkgids) ++ " are ")
      ++ "required by a dependency of one of the other targets."
      where
        pkgids =
          nub [ depid
              | SolverInstallPlan.PackageMissingDeps _ depids <- problems
              , depid <- depids
              , packageName depid `elem` targetnames ]

    targetnames  = map pkgSpecifierTarget pkgSpecifiers

-- ------------------------------------------------------------
-- * Informational messages
-- ------------------------------------------------------------

-- | Perform post-solver checks of the install plan and print it if
-- either requested or needed.
checkPrintPlan :: Verbosity
               -> InstalledPackageIndex
               -> InstallPlan
               -> SourcePackageDb
               -> InstallFlags
               -> [PackageSpecifier UnresolvedSourcePackage]
               -> IO ()
checkPrintPlan verbosity installed installPlan sourcePkgDb
  installFlags pkgSpecifiers = do

  -- User targets that are already installed.
  let preExistingTargets =
        [ p | let tgts = map pkgSpecifierTarget pkgSpecifiers,
              InstallPlan.PreExisting p <- InstallPlan.toList installPlan,
              packageName p `elem` tgts ]

  -- If there's nothing to install, we print the already existing
  -- target packages as an explanation.
  when nothingToInstall $
    notice verbosity $ unlines $
         "All the requested packages are already installed:"
       : map (display . packageId) preExistingTargets
      ++ ["Use --reinstall if you want to reinstall anyway."]

  let lPlan =
        [ (pkg, status)
        | pkg <- InstallPlan.executionOrder installPlan
        , let status = packageStatus installed pkg ]
  -- Are any packages classified as reinstalls?
  let reinstalledPkgs =
        [ ipkg
        | (_pkg, status) <- lPlan
        , ipkg <- extractReinstalls status ]
  -- Packages that are already broken.
  let oldBrokenPkgs =
          map Installed.installedUnitId
        . PackageIndex.reverseDependencyClosure installed
        . map (Installed.installedUnitId . fst)
        . PackageIndex.brokenPackages
        $ installed
  let excluded = reinstalledPkgs ++ oldBrokenPkgs
  -- Packages that are reverse dependencies of replaced packages are very
  -- likely to be broken. We exclude packages that are already broken.
  let newBrokenPkgs =
        filter (\ p -> not (Installed.installedUnitId p `elem` excluded))
               (PackageIndex.reverseDependencyClosure installed reinstalledPkgs)
  let containsReinstalls = not (null reinstalledPkgs)
  let breaksPkgs         = not (null newBrokenPkgs)

  let adaptedVerbosity
        | containsReinstalls && not overrideReinstall = verbosity `max` verbose
        | otherwise                                   = verbosity

  -- We print the install plan if we are in a dry-run or if we are confronted
  -- with a dangerous install plan.
  when (dryRun || containsReinstalls && not overrideReinstall) $
    printPlan (dryRun || breaksPkgs && not overrideReinstall)
      adaptedVerbosity lPlan sourcePkgDb

  -- If the install plan is dangerous, we print various warning messages. In
  -- particular, if we can see that packages are likely to be broken, we even
  -- bail out (unless installation has been forced with --force-reinstalls).
  when containsReinstalls $ do
    if breaksPkgs
      then do
        (if dryRun || overrideReinstall then warn verbosity else die) $ unlines $
            "The following packages are likely to be broken by the reinstalls:"
          : map (display . Installed.sourcePackageId) newBrokenPkgs
          ++ if overrideReinstall
               then if dryRun then [] else
                 ["Continuing even though " ++
                  "the plan contains dangerous reinstalls."]
               else
                 ["Use --force-reinstalls if you want to install anyway."]
      else unless dryRun $ warn verbosity
             "Note that reinstalls are always dangerous. Continuing anyway..."

  -- If we are explicitly told to not download anything, check that all packages
  -- are already fetched.
  let offline = fromFlagOrDefault False (installOfflineMode installFlags)
  when offline $ do
    let pkgs = [ confPkgSource cpkg
               | InstallPlan.Configured cpkg <- InstallPlan.toList installPlan ]
    notFetched <- fmap (map packageInfoId)
                  . filterM (fmap isNothing . checkFetched . packageSource)
                  $ pkgs
    unless (null notFetched) $
      die $ "Can't download packages in offline mode. "
      ++ "Must download the following packages to proceed:\n"
      ++ intercalate ", " (map display notFetched)
      ++ "\nTry using 'cabal fetch'."

  where
    nothingToInstall = null (fst (InstallPlan.ready installPlan))

    dryRun            = fromFlag (installDryRun            installFlags)
    overrideReinstall = fromFlag (installOverrideReinstall installFlags)

data PackageStatus = NewPackage
                   | NewVersion [Version]
                   | Reinstall  [UnitId] [PackageChange]

type PackageChange = MergeResult PackageIdentifier PackageIdentifier

extractReinstalls :: PackageStatus -> [UnitId]
extractReinstalls (Reinstall ipids _) = ipids
extractReinstalls _                   = []

packageStatus :: InstalledPackageIndex
              -> ReadyPackage
              -> PackageStatus
packageStatus installedPkgIndex cpkg =
  case PackageIndex.lookupPackageName installedPkgIndex
                                      (packageName cpkg) of
    [] -> NewPackage
    ps ->  case filter ((== packageId cpkg)
                        . Installed.sourcePackageId) (concatMap snd ps) of
      []           -> NewVersion (map fst ps)
      pkgs@(pkg:_) -> Reinstall (map Installed.installedUnitId pkgs)
                                (changes pkg cpkg)

  where

    changes :: Installed.InstalledPackageInfo
            -> ReadyPackage
            -> [MergeResult PackageIdentifier PackageIdentifier]
    changes pkg pkg' = filter changed $
      mergeBy (comparing packageName)
        -- deps of installed pkg
        (resolveInstalledIds $ Installed.depends pkg)
        -- deps of configured pkg
        (resolveInstalledIds $ CD.nonSetupDeps (depends pkg'))

    -- convert to source pkg ids via index
    resolveInstalledIds :: [UnitId] -> [PackageIdentifier]
    resolveInstalledIds =
        nub
      . sort
      . map Installed.sourcePackageId
      . catMaybes
      . map (PackageIndex.lookupUnitId installedPkgIndex)

    changed (InBoth    pkgid pkgid') = pkgid /= pkgid'
    changed _                        = True

printPlan :: Bool -- is dry run
          -> Verbosity
          -> [(ReadyPackage, PackageStatus)]
          -> SourcePackageDb
          -> IO ()
printPlan dryRun verbosity plan sourcePkgDb = case plan of
  []   -> return ()
  pkgs
    | verbosity >= Verbosity.verbose -> putStr $ unlines $
        ("In order, the following " ++ wouldWill ++ " be installed:")
      : map showPkgAndReason pkgs
    | otherwise -> notice verbosity $ unlines $
        ("In order, the following " ++ wouldWill
         ++ " be installed (use -v for more details):")
      : map showPkg pkgs
  where
    wouldWill | dryRun    = "would"
              | otherwise = "will"

    showPkg (pkg, _) = display (packageId pkg) ++
                       showLatest (pkg)

    showPkgAndReason (ReadyPackage pkg', pr) = display (packageId pkg') ++
          showLatest pkg' ++
          showFlagAssignment (nonDefaultFlags pkg') ++
          showStanzas (confPkgStanzas pkg') ++
          showDep pkg' ++
          case pr of
            NewPackage     -> " (new package)"
            NewVersion _   -> " (new version)"
            Reinstall _ cs -> " (reinstall)" ++ case cs of
                []   -> ""
                diff -> " (changes: "  ++ intercalate ", " (map change diff)
                        ++ ")"

    showLatest :: Package srcpkg => srcpkg -> String
    showLatest pkg = case mLatestVersion of
        Just latestVersion ->
            if packageVersion pkg < latestVersion
            then (" (latest: " ++ display latestVersion ++ ")")
            else ""
        Nothing -> ""
      where
        mLatestVersion :: Maybe Version
        mLatestVersion = case SourcePackageIndex.lookupPackageName
                                (packageIndex sourcePkgDb)
                                (packageName pkg) of
            [] -> Nothing
            x -> Just $ packageVersion $ last x

    toFlagAssignment :: [Flag] -> FlagAssignment
    toFlagAssignment = map (\ f -> (flagName f, flagDefault f))

    nonDefaultFlags :: ConfiguredPackage loc -> FlagAssignment
    nonDefaultFlags cpkg =
      let defaultAssignment =
            toFlagAssignment
             (genPackageFlags (SourcePackage.packageDescription $
                               confPkgSource cpkg))
      in  confPkgFlags cpkg \\ defaultAssignment

    showStanzas :: [OptionalStanza] -> String
    showStanzas = concatMap ((' ' :) . showStanza)
    showStanza TestStanzas  = "*test"
    showStanza BenchStanzas = "*bench"

    showFlagAssignment :: FlagAssignment -> String
    showFlagAssignment = concatMap ((' ' :) . showFlagValue)
    showFlagValue (f, True)   = '+' : showFlagName f
    showFlagValue (f, False)  = '-' : showFlagName f
    showFlagName (FlagName f) = f

    change (OnlyInLeft pkgid)        = display pkgid ++ " removed"
    change (InBoth     pkgid pkgid') = display pkgid ++ " -> "
                                    ++ display (packageVersion pkgid')
    change (OnlyInRight      pkgid') = display pkgid' ++ " added"

    showDep pkg | Just rdeps <- Map.lookup (packageId pkg) revDeps
                  = " (via: " ++ unwords (map display rdeps) ++  ")"
                | otherwise = ""

    revDepGraphEdges :: [(PackageId, PackageId)]
    revDepGraphEdges = [ (rpid, packageId cpkg)
                       | (ReadyPackage cpkg, _) <- plan
                       , ConfiguredId rpid _ <- CD.flatDeps (confPkgDeps cpkg) ]

    revDeps :: Map.Map PackageId [PackageId]
    revDeps = Map.fromListWith (++) (map (fmap (:[])) revDepGraphEdges)

-- ------------------------------------------------------------
-- * Post installation stuff
-- ------------------------------------------------------------

-- | Report a solver failure. This works slightly differently to
-- 'postInstallActions', as (by definition) we don't have an install plan.
reportPlanningFailure :: Verbosity -> InstallArgs -> InstallContext -> String
                      -> IO ()
reportPlanningFailure verbosity
  (_, _, comp, platform, _, _, _
  ,_, configFlags, _, installFlags, _)
  (_, sourcePkgDb, _, _, pkgSpecifiers, _)
  message = do

  when reportFailure $ do

    -- Only create reports for explicitly named packages
    let pkgids = filter
          (SourcePackageIndex.elemByPackageId (packageIndex sourcePkgDb)) $
          mapMaybe theSpecifiedPackage pkgSpecifiers

        buildReports = BuildReports.fromPlanningFailure platform
                       (compilerId comp) pkgids
                       (configConfigurationsFlags configFlags)

    when (not (null buildReports)) $
      info verbosity $
        "Solver failure will be reported for "
        ++ intercalate "," (map display pkgids)

    -- Save reports
    BuildReports.storeLocal (compilerInfo comp)
                            (fromNubList $ installSummaryFile installFlags)
                            buildReports platform

    -- Save solver log
    case logFile of
      Nothing -> return ()
      Just template -> forM_ pkgids $ \pkgid ->
        let env = initialPathTemplateEnv pkgid dummyIpid
                    (compilerInfo comp) platform
            path = fromPathTemplate $ substPathTemplate env template
        in  writeFile path message

  where
    reportFailure = fromFlag (installReportPlanningFailure installFlags)
    logFile = flagToMaybe (installLogFile installFlags)

    -- A IPID is calculated from the transitive closure of
    -- dependencies, but when the solver fails we don't have that.
    -- So we fail.
    dummyIpid = error "reportPlanningFailure: installed package ID not available"

-- | If a 'PackageSpecifier' refers to a single package, return Just that
-- package.
theSpecifiedPackage :: Package pkg => PackageSpecifier pkg -> Maybe PackageId
theSpecifiedPackage pkgSpec =
  case pkgSpec of
    NamedPackage name [PackageConstraintVersion name' version]
      | name == name' -> PackageIdentifier name <$> trivialRange version
    NamedPackage _ _ -> Nothing
    SpecificSourcePackage pkg -> Just $ packageId pkg
  where
    -- | If a range includes only a single version, return Just that version.
    trivialRange :: VersionRange -> Maybe Version
    trivialRange = foldVersionRange
        Nothing
        Just     -- "== v"
        (\_ -> Nothing)
        (\_ -> Nothing)
        (\_ _ -> Nothing)
        (\_ _ -> Nothing)

-- | Various stuff we do after successful or unsuccessfully installing a bunch
-- of packages. This includes:
--
--  * build reporting, local and remote
--  * symlinking binaries
--  * updating indexes
--  * updating world file
--  * error reporting
--
postInstallActions :: Verbosity
                   -> InstallArgs
                   -> [UserTarget]
                   -> InstallPlan
                   -> BuildResults
                   -> IO ()
postInstallActions verbosity
  (packageDBs, _, comp, platform, conf, useSandbox, mSandboxPkgInfo
  ,globalFlags, configFlags, _, installFlags, _)
  targets installPlan buildResults = do

  unless oneShot $
    World.insert verbosity worldFile
      --FIXME: does not handle flags
      [ World.WorldPkgInfo dep []
      | UserTargetNamed dep <- targets ]

  let buildReports = BuildReports.fromInstallPlan platform (compilerId comp)
                                                  installPlan buildResults
  BuildReports.storeLocal (compilerInfo comp)
                          (fromNubList $ installSummaryFile installFlags)
                          buildReports
                          platform
  when (reportingLevel >= AnonymousReports) $
    BuildReports.storeAnonymous buildReports
  when (reportingLevel == DetailedReports) $
    storeDetailedBuildReports verbosity logsDir buildReports

  regenerateHaddockIndex verbosity packageDBs comp platform conf useSandbox
                         configFlags installFlags buildResults

  symlinkBinaries verbosity platform comp configFlags installFlags
                  installPlan buildResults

  printBuildFailures buildResults

  updateSandboxTimestampsFile useSandbox mSandboxPkgInfo
                              comp platform installPlan buildResults

  where
    reportingLevel = fromFlag (installBuildReports installFlags)
    logsDir        = fromFlag (globalLogsDir globalFlags)
    oneShot        = fromFlag (installOneShot installFlags)
    worldFile      = fromFlag $ globalWorldFile globalFlags

storeDetailedBuildReports :: Verbosity -> FilePath
                          -> [(BuildReports.BuildReport, Maybe Repo)] -> IO ()
storeDetailedBuildReports verbosity logsDir reports = sequence_
  [ do dotCabal <- defaultCabalDir
       let logFileName = display (BuildReports.package report) <.> "log"
           logFile     = logsDir </> logFileName
           reportsDir  = dotCabal </> "reports" </> remoteRepoName remoteRepo
           reportFile  = reportsDir </> logFileName

       handleMissingLogFile $ do
         buildLog <- readFile logFile
         createDirectoryIfMissing True reportsDir -- FIXME
         writeFile reportFile (show (BuildReports.show report, buildLog))

  | (report, Just repo) <- reports
  , Just remoteRepo <- [maybeRepoRemote repo]
  , isLikelyToHaveLogFile (BuildReports.installOutcome report) ]

  where
    isLikelyToHaveLogFile BuildReports.ConfigureFailed {} = True
    isLikelyToHaveLogFile BuildReports.BuildFailed     {} = True
    isLikelyToHaveLogFile BuildReports.InstallFailed   {} = True
    isLikelyToHaveLogFile BuildReports.InstallOk       {} = True
    isLikelyToHaveLogFile _                               = False

    handleMissingLogFile = Exception.handleJust missingFile $ \ioe ->
      warn verbosity $ "Missing log file for build report: "
                    ++ fromMaybe ""  (ioeGetFileName ioe)

    missingFile ioe
      | isDoesNotExistError ioe  = Just ioe
    missingFile _                = Nothing


regenerateHaddockIndex :: Verbosity
                       -> [PackageDB]
                       -> Compiler
                       -> Platform
                       -> ProgramConfiguration
                       -> UseSandbox
                       -> ConfigFlags
                       -> InstallFlags
                       -> BuildResults
                       -> IO ()
regenerateHaddockIndex verbosity packageDBs comp platform conf useSandbox
                       configFlags installFlags buildResults
  | haddockIndexFileIsRequested && shouldRegenerateHaddockIndex = do

  defaultDirs <- InstallDirs.defaultInstallDirs
                   (compilerFlavor comp)
                   (fromFlag (configUserInstall configFlags))
                   True
  let indexFileTemplate = fromFlag (installHaddockIndex installFlags)
      indexFile = substHaddockIndexFileName defaultDirs indexFileTemplate

  notice verbosity $
     "Updating documentation index " ++ indexFile

  --TODO: might be nice if the install plan gave us the new InstalledPackageInfo
  installedPkgIndex <- getInstalledPackages verbosity comp packageDBs conf
  Haddock.regenerateHaddockIndex verbosity installedPkgIndex conf indexFile

  | otherwise = return ()
  where
    haddockIndexFileIsRequested =
         fromFlag (installDocumentation installFlags)
      && isJust (flagToMaybe (installHaddockIndex installFlags))

    -- We want to regenerate the index if some new documentation was actually
    -- installed. Since the index can be only per-user or per-sandbox (see
    -- #1337), we don't do it for global installs or special cases where we're
    -- installing into a specific db.
    shouldRegenerateHaddockIndex = (isUseSandbox useSandbox || normalUserInstall)
                                && someDocsWereInstalled buildResults
      where
        someDocsWereInstalled = any installedDocs . Map.elems
        installedDocs (Right (BuildOk DocsOk _ _)) = True
        installedDocs _                            = False

        normalUserInstall     = (UserPackageDB `elem` packageDBs)
                             && all (not . isSpecificPackageDB) packageDBs
        isSpecificPackageDB (SpecificPackageDB _) = True
        isSpecificPackageDB _                     = False

    substHaddockIndexFileName defaultDirs = fromPathTemplate
                                          . substPathTemplate env
      where
        env  = env0 ++ installDirsTemplateEnv absoluteDirs
        env0 = InstallDirs.compilerTemplateEnv (compilerInfo comp)
            ++ InstallDirs.platformTemplateEnv platform
            ++ InstallDirs.abiTemplateEnv (compilerInfo comp) platform
        absoluteDirs = InstallDirs.substituteInstallDirTemplates
                         env0 templateDirs
        templateDirs = InstallDirs.combineInstallDirs fromFlagOrDefault
                         defaultDirs (configInstallDirs configFlags)


symlinkBinaries :: Verbosity
                -> Platform -> Compiler
                -> ConfigFlags
                -> InstallFlags
                -> InstallPlan
                -> BuildResults
                -> IO ()
symlinkBinaries verbosity platform comp configFlags installFlags
                plan buildResults = do
  failed <- InstallSymlink.symlinkBinaries platform comp
                                           configFlags installFlags
                                           plan buildResults
  case failed of
    [] -> return ()
    [(_, exe, path)] ->
      warn verbosity $
           "could not create a symlink in " ++ bindir ++ " for "
        ++ exe ++ " because the file exists there already but is not "
        ++ "managed by cabal. You can create a symlink for this executable "
        ++ "manually if you wish. The executable file has been installed at "
        ++ path
    exes ->
      warn verbosity $
           "could not create symlinks in " ++ bindir ++ " for "
        ++ intercalate ", " [ exe | (_, exe, _) <- exes ]
        ++ " because the files exist there already and are not "
        ++ "managed by cabal. You can create symlinks for these executables "
        ++ "manually if you wish. The executable files have been installed at "
        ++ intercalate ", " [ path | (_, _, path) <- exes ]
  where
    bindir = fromFlag (installSymlinkBinDir installFlags)


printBuildFailures :: BuildResults -> IO ()
printBuildFailures buildResults =
  case [ (pkgid, failure)
       | (pkgid, Left failure) <- Map.toList buildResults ] of
    []     -> return ()
    failed -> die . unlines
            $ "Error: some packages failed to install:"
            : [ display pkgid ++ printFailureReason reason
              | (pkgid, reason) <- failed ]
  where
    printFailureReason reason = case reason of
      DependentFailed pkgid -> " depends on " ++ display pkgid
                            ++ " which failed to install."
      DownloadFailed  e -> " failed while downloading the package."
                        ++ showException e
      UnpackFailed    e -> " failed while unpacking the package."
                        ++ showException e
      ConfigureFailed e -> " failed during the configure step."
                        ++ showException e
      BuildFailed     e -> " failed during the building phase."
                        ++ showException e
      TestsFailed     e -> " failed during the tests phase."
                        ++ showException e
      InstallFailed   e -> " failed during the final install step."
                        ++ showException e

      -- This will never happen, but we include it for completeness
      PlanningFailed -> " failed during the planning phase."

    showException e   =  " The exception was:\n  " ++ show e ++ maybeOOM e
#ifdef mingw32_HOST_OS
    maybeOOM _        = ""
#else
    maybeOOM e                    = maybe "" onExitFailure (fromException e)
    onExitFailure (ExitFailure n)
      | n == 9 || n == -9         =
      "\nThis may be due to an out-of-memory condition."
    onExitFailure _               = ""
#endif


-- | If we're working inside a sandbox and some add-source deps were installed,
-- update the timestamps of those deps.
updateSandboxTimestampsFile :: UseSandbox -> Maybe SandboxPackageInfo
                            -> Compiler -> Platform
                            -> InstallPlan
                            -> BuildResults
                            -> IO ()
updateSandboxTimestampsFile (UseSandbox sandboxDir)
                            (Just (SandboxPackageInfo _ _ _ allAddSourceDeps))
                            comp platform installPlan buildResults =
  withUpdateTimestamps sandboxDir (compilerId comp) platform $ \_ -> do
    let allInstalled = [ pkg
                       | InstallPlan.Configured pkg
                            <- InstallPlan.toList installPlan
                       , case InstallPlan.lookupBuildResult pkg buildResults of
                           Just (Right _success) -> True
                           _                     -> False
                       ]
        allSrcPkgs   = [ confPkgSource cpkg | cpkg <- allInstalled ]
        allPaths     = [ pth | LocalUnpackedPackage pth
                            <- map packageSource allSrcPkgs]
    allPathsCanonical <- mapM tryCanonicalizePath allPaths
    return $! filter (`S.member` allAddSourceDeps) allPathsCanonical

updateSandboxTimestampsFile _ _ _ _ _ _ = return ()

-- ------------------------------------------------------------
-- * Actually do the installations
-- ------------------------------------------------------------

data InstallMisc = InstallMisc {
    libVersion :: Maybe Version
  }

-- | If logging is enabled, contains location of the log file and the verbosity
-- level for logging.
type UseLogFile = Maybe (PackageIdentifier -> UnitId -> FilePath, Verbosity)

performInstallations :: Verbosity
                     -> InstallArgs
                     -> InstalledPackageIndex
                     -> InstallPlan
                     -> IO BuildResults
performInstallations verbosity
  (packageDBs, repoCtxt, comp, platform, conf, useSandbox, _,
   globalFlags, configFlags, configExFlags, installFlags, haddockFlags)
  installedPkgIndex installPlan = do

  -- With 'install -j' it can be a bit hard to tell whether a sandbox is used.
  whenUsingSandbox useSandbox $ \sandboxDir ->
    when parallelInstall $
      notice verbosity $ "Notice: installing into a sandbox located at "
                         ++ sandboxDir

  jobControl   <- if parallelInstall then newParallelJobControl numJobs
                                     else newSerialJobControl
  fetchLimit   <- newJobLimit (min numJobs numFetchJobs)
  installLock  <- newLock -- serialise installation
  cacheLock    <- newLock -- serialise access to setup exe cache

  executeInstallPlan verbosity jobControl keepGoing useLogFile
                     installPlan $ \rpkg ->
    installReadyPackage platform cinfo configFlags
                        rpkg $ \configFlags' src pkg pkgoverride ->
      fetchSourcePackage verbosity repoCtxt fetchLimit src $ \src' ->
        installLocalPackage verbosity (packageId pkg) src' distPref $ \mpath ->
          installUnpackedPackage verbosity installLock numJobs
                                 (setupScriptOptions installedPkgIndex
                                  cacheLock rpkg)
                                 configFlags'
                                 installFlags haddockFlags comp conf
                                 platform pkg rpkg pkgoverride mpath useLogFile

  where
    cinfo = compilerInfo comp

    numJobs         = determineNumJobs (installNumJobs installFlags)
    numFetchJobs    = 2
    parallelInstall = numJobs >= 2
    keepGoing       = fromFlag (installKeepGoing installFlags)
    distPref        = fromFlagOrDefault (useDistPref defaultSetupScriptOptions)
                      (configDistPref configFlags)

    setupScriptOptions index lock rpkg =
      configureSetupScript
        packageDBs
        comp
        platform
        conf
        distPref
        (chooseCabalVersion configFlags (libVersion miscOptions))
        (Just lock)
        parallelInstall
        index
        (Just rpkg)

    reportingLevel = fromFlag (installBuildReports installFlags)
    logsDir        = fromFlag (globalLogsDir globalFlags)

    -- Should the build output be written to a log file instead of stdout?
    useLogFile :: UseLogFile
    useLogFile = fmap ((\f -> (f, loggingVerbosity)) . substLogFileName)
                 logFileTemplate
      where
        installLogFile' = flagToMaybe $ installLogFile installFlags
        defaultTemplate = toPathTemplate $ logsDir </> "$pkgid" <.> "log"

        -- If the user has specified --remote-build-reporting=detailed, use the
        -- default log file location. If the --build-log option is set, use the
        -- provided location. Otherwise don't use logging, unless building in
        -- parallel (in which case the default location is used).
        logFileTemplate :: Maybe PathTemplate
        logFileTemplate
          | useDefaultTemplate = Just defaultTemplate
          | otherwise          = installLogFile'

        -- If the user has specified --remote-build-reporting=detailed or
        -- --build-log, use more verbose logging.
        loggingVerbosity :: Verbosity
        loggingVerbosity | overrideVerbosity = max Verbosity.verbose verbosity
                         | otherwise         = verbosity

        useDefaultTemplate :: Bool
        useDefaultTemplate
          | reportingLevel == DetailedReports = True
          | isJust installLogFile'            = False
          | parallelInstall                   = True
          | otherwise                         = False

        overrideVerbosity :: Bool
        overrideVerbosity
          | reportingLevel == DetailedReports = True
          | isJust installLogFile'            = True
          | parallelInstall                   = False
          | otherwise                         = False

    substLogFileName :: PathTemplate -> PackageIdentifier -> UnitId -> FilePath
    substLogFileName template pkg ipid = fromPathTemplate
                                  . substPathTemplate env
                                  $ template
      where env = initialPathTemplateEnv (packageId pkg)
                  ipid
                  (compilerInfo comp) platform

    miscOptions  = InstallMisc {
      libVersion = flagToMaybe (configCabalVersion configExFlags)
    }


executeInstallPlan :: Verbosity
                   -> JobControl IO (UnitId, BuildResult)
                   -> Bool
                   -> UseLogFile
                   -> InstallPlan
                   -> (ReadyPackage -> IO BuildResult)
                   -> IO BuildResults
executeInstallPlan verbosity jobCtl keepGoing useLogFile plan0 installPkg =
    InstallPlan.execute
      jobCtl keepGoing depsFailure plan0 $ \pkg -> do
        buildResult <- installPkg pkg
        printBuildResult (packageId pkg) (installedPackageId pkg) buildResult
        return buildResult

  where
    depsFailure = DependentFailed . packageId

    -- Print build log if something went wrong, and 'Installed $PKGID'
    -- otherwise.
    printBuildResult :: PackageId -> UnitId -> BuildResult -> IO ()
    printBuildResult pkgid ipid buildResult = case buildResult of
        (Right _) -> notice verbosity $ "Installed " ++ display pkgid
        (Left _)  -> do
          notice verbosity $ "Failed to install " ++ display pkgid
          when (verbosity >= normal) $
            case useLogFile of
              Nothing                 -> return ()
              Just (mkLogFileName, _) -> do
                let logName = mkLogFileName pkgid ipid
                putStr $ "Build log ( " ++ logName ++ " ):\n"
                printFile logName

    printFile :: FilePath -> IO ()
    printFile path = readFile path >>= putStr

-- | Call an installer for an 'SourcePackage' but override the configure
-- flags with the ones given by the 'ReadyPackage'. In particular the
-- 'ReadyPackage' specifies an exact 'FlagAssignment' and exactly
-- versioned package dependencies. So we ignore any previous partial flag
-- assignment or dependency constraints and use the new ones.
--
-- NB: when updating this function, don't forget to also update
-- 'configurePackage' in D.C.Configure.
installReadyPackage :: Platform -> CompilerInfo
                    -> ConfigFlags
                    -> ReadyPackage
                    -> (ConfigFlags -> UnresolvedPkgLoc
                                    -> PackageDescription
                                    -> PackageDescriptionOverride
                                    -> a)
                    -> a
installReadyPackage platform cinfo configFlags
                    (ReadyPackage (ConfiguredPackage ipid
                                    (SourcePackage _ gpkg source pkgoverride)
                                    flags stanzas deps))
                    installPkg =
  installPkg configFlags {
    configIPID = toFlag (display ipid),
    configConfigurationsFlags = flags,
    -- We generate the legacy constraints as well as the new style precise deps.
    -- In the end only one set gets passed to Setup.hs configure, depending on
    -- the Cabal version we are talking to.
    configConstraints  = [ thisPackageVersion srcid
                         | ConfiguredId srcid _uid <- CD.nonSetupDeps deps ],
    configDependencies = [ (packageName srcid, uid)
                         | ConfiguredId srcid uid <- CD.nonSetupDeps deps ],
    -- Use '--exact-configuration' if supported.
    configExactConfiguration = toFlag True,
    configBenchmarks         = toFlag False,
    configTests              = toFlag (TestStanzas `elem` stanzas)
  } source pkg pkgoverride
  where
    pkg = case finalizePD flags (enableStanzas stanzas)
           (const True)
           platform cinfo [] gpkg of
      Left _ -> error "finalizePD ReadyPackage failed"
      Right (desc, _) -> desc

fetchSourcePackage
  :: Verbosity
  -> RepoContext
  -> JobLimit
  -> UnresolvedPkgLoc
  -> (ResolvedPkgLoc -> IO BuildResult)
  -> IO BuildResult
fetchSourcePackage verbosity repoCtxt fetchLimit src installPkg = do
  fetched <- checkFetched src
  case fetched of
    Just src' -> installPkg src'
    Nothing   -> onFailure DownloadFailed $ do
                   loc <- withJobLimit fetchLimit $
                            fetchPackage verbosity repoCtxt src
                   installPkg loc


installLocalPackage
  :: Verbosity
  -> PackageIdentifier -> ResolvedPkgLoc -> FilePath
  -> (Maybe FilePath -> IO BuildResult)
  -> IO BuildResult
installLocalPackage verbosity pkgid location distPref installPkg =

  case location of

    LocalUnpackedPackage dir ->
      installPkg (Just dir)

    LocalTarballPackage tarballPath ->
      installLocalTarballPackage verbosity
        pkgid tarballPath distPref installPkg

    RemoteTarballPackage _ tarballPath ->
      installLocalTarballPackage verbosity
        pkgid tarballPath distPref installPkg

    RepoTarballPackage _ _ tarballPath ->
      installLocalTarballPackage verbosity
        pkgid tarballPath distPref installPkg


installLocalTarballPackage
  :: Verbosity
  -> PackageIdentifier -> FilePath -> FilePath
  -> (Maybe FilePath -> IO BuildResult)
  -> IO BuildResult
installLocalTarballPackage verbosity pkgid
                           tarballPath distPref installPkg = do
  tmp <- getTemporaryDirectory
  withTempDirectory verbosity tmp "cabal-tmp" $ \tmpDirPath ->
    onFailure UnpackFailed $ do
      let relUnpackedPath = display pkgid
          absUnpackedPath = tmpDirPath </> relUnpackedPath
          descFilePath = absUnpackedPath
                     </> display (packageName pkgid) <.> "cabal"
      info verbosity $ "Extracting " ++ tarballPath
                    ++ " to " ++ tmpDirPath ++ "..."
      extractTarGzFile tmpDirPath relUnpackedPath tarballPath
      exists <- doesFileExist descFilePath
      when (not exists) $
        die $ "Package .cabal file not found: " ++ show descFilePath
      maybeRenameDistDir absUnpackedPath
      installPkg (Just absUnpackedPath)

  where
    -- 'cabal sdist' puts pre-generated files in the 'dist'
    -- directory. This fails when a nonstandard build directory name
    -- is used (as is the case with sandboxes), so we need to rename
    -- the 'dist' dir here.
    --
    -- TODO: 'cabal get happy && cd sandbox && cabal install ../happy' still
    -- fails even with this workaround. We probably can live with that.
    maybeRenameDistDir :: FilePath -> IO ()
    maybeRenameDistDir absUnpackedPath = do
      let distDirPath    = absUnpackedPath </> defaultDistPref
          distDirPathTmp = absUnpackedPath </> (defaultDistPref ++ "-tmp")
          distDirPathNew = absUnpackedPath </> distPref
      distDirExists <- doesDirectoryExist distDirPath
      when (distDirExists
            && (not $ distDirPath `equalFilePath` distDirPathNew)) $ do
        -- NB: we need to handle the case when 'distDirPathNew' is a
        -- subdirectory of 'distDirPath' (e.g. the former is
        -- 'dist/dist-sandbox-3688fbc2' and the latter is 'dist').
        debug verbosity $ "Renaming '" ++ distDirPath ++ "' to '"
          ++ distDirPathTmp ++ "'."
        renameDirectory distDirPath distDirPathTmp
        when (distDirPath `isPrefixOf` distDirPathNew) $
          createDirectoryIfMissingVerbose verbosity False distDirPath
        debug verbosity $ "Renaming '" ++ distDirPathTmp ++ "' to '"
          ++ distDirPathNew ++ "'."
        renameDirectory distDirPathTmp distDirPathNew

installUnpackedPackage
  :: Verbosity
  -> Lock
  -> Int
  -> SetupScriptOptions
  -> ConfigFlags
  -> InstallFlags
  -> HaddockFlags
  -> Compiler
  -> ProgramConfiguration
  -> Platform
  -> PackageDescription
  -> ReadyPackage
  -> PackageDescriptionOverride
  -> Maybe FilePath -- ^ Directory to change to before starting the installation.
  -> UseLogFile -- ^ File to log output to (if any)
  -> IO BuildResult
installUnpackedPackage verbosity installLock numJobs
                       scriptOptions
                       configFlags installFlags haddockFlags comp conf
                       platform pkg rpkg pkgoverride workingDir useLogFile = do
  -- Override the .cabal file if necessary
  case pkgoverride of
    Nothing     -> return ()
    Just pkgtxt -> do
      let descFilePath = fromMaybe "." workingDir
                     </> display (packageName pkgid) <.> "cabal"
      info verbosity $
        "Updating " ++ display (packageName pkgid) <.> "cabal"
                    ++ " with the latest revision from the index."
      writeFileAtomic descFilePath pkgtxt

  -- Make sure that we pass --libsubdir etc to 'setup configure' (necessary if
  -- the setup script was compiled against an old version of the Cabal lib).
  configFlags' <- addDefaultInstallDirs configFlags
  -- Filter out flags not supported by the old versions of the Cabal lib.
  let configureFlags :: Version -> ConfigFlags
      configureFlags  = filterConfigureFlags configFlags' {
        configVerbosity = toFlag verbosity'
      }

  -- Path to the optional log file.
  mLogPath <- maybeLogPath

  logDirChange (maybe putStr appendFile mLogPath) workingDir $ do
    -- Configure phase
    onFailure ConfigureFailed $ do
      when (numJobs > 1) $ notice verbosity $
        "Configuring " ++ display pkgid ++ "..."
      setup configureCommand configureFlags mLogPath

    -- Build phase
      onFailure BuildFailed $ do
        when (numJobs > 1) $ notice verbosity $
          "Building " ++ display pkgid ++ "..."
        setup buildCommand' buildFlags mLogPath

    -- Doc generation phase
        docsResult <- if shouldHaddock
          then (do setup haddockCommand haddockFlags' mLogPath
                   return DocsOk)
                 `catchIO`   (\_ -> return DocsFailed)
                 `catchExit` (\_ -> return DocsFailed)
          else return DocsNotTried

    -- Tests phase
        onFailure TestsFailed $ do
          when (testsEnabled && PackageDescription.hasTests pkg) $
              setup Cabal.testCommand testFlags mLogPath

          let testsResult | testsEnabled = TestsOk
                          | otherwise = TestsNotTried

        -- Install phase
          onFailure InstallFailed $ criticalSection installLock $ do
            -- Actual installation
            withWin32SelfUpgrade verbosity ipid configFlags
                                 cinfo platform pkg $ do
              setup Cabal.copyCommand copyFlags mLogPath

            -- Capture installed package configuration file, so that
            -- it can be incorporated into the final InstallPlan
            -- TODO: This is duplicated with
            -- Distribution/Client/ProjectBuilding.hs, search for
            -- the Note [Updating installedUnitId].
            ipkgs <- genPkgConfs mLogPath
            let ipkgs' = case ipkgs of
                            [ipkg] -> [ipkg { Installed.installedUnitId = ipid }]
                            _ -> assert (any ((== ipid)
                                              . Installed.installedUnitId)
                                             ipkgs) ipkgs
            let packageDBs = interpretPackageDbFlags
                                (fromFlag (configUserInstall configFlags))
                                (configPackageDBs configFlags)
            forM_ ipkgs' $ \ipkg' ->
                registerPackage verbosity comp conf
                                      NoMultiInstance
                                      packageDBs ipkg'

            return (Right (BuildOk docsResult testsResult ipkgs'))

  where
    pkgid            = packageId pkg
    ipid             = installedUnitId rpkg
    cinfo            = compilerInfo comp
    buildCommand'    = buildCommand conf
    buildFlags   _   = emptyBuildFlags {
      buildDistPref  = configDistPref configFlags,
      buildVerbosity = toFlag verbosity'
    }
    shouldHaddock    = fromFlag (installDocumentation installFlags)
    haddockFlags' _   = haddockFlags {
      haddockVerbosity = toFlag verbosity',
      haddockDistPref  = configDistPref configFlags
    }
    testsEnabled = fromFlag (configTests configFlags)
                   && fromFlagOrDefault False (installRunTests installFlags)
    testFlags _ = Cabal.emptyTestFlags {
      Cabal.testDistPref = configDistPref configFlags
    }
    copyFlags _ = Cabal.emptyCopyFlags {
      Cabal.copyDistPref   = configDistPref configFlags,
      Cabal.copyDest       = toFlag InstallDirs.NoCopyDest,
      Cabal.copyVerbosity  = toFlag verbosity'
    }
    shouldRegister = PackageDescription.hasLibs pkg
    registerFlags _ = Cabal.emptyRegisterFlags {
      Cabal.regDistPref   = configDistPref configFlags,
      Cabal.regVerbosity  = toFlag verbosity'
    }
    verbosity' = maybe verbosity snd useLogFile
    tempTemplate name = name ++ "-" ++ display pkgid

    addDefaultInstallDirs :: ConfigFlags -> IO ConfigFlags
    addDefaultInstallDirs configFlags' = do
      defInstallDirs <- InstallDirs.defaultInstallDirs flavor userInstall False
      return $ configFlags' {
          configInstallDirs = fmap Cabal.Flag .
                              InstallDirs.substituteInstallDirTemplates env $
                              InstallDirs.combineInstallDirs fromFlagOrDefault
                              defInstallDirs (configInstallDirs configFlags)
          }
        where
          CompilerId flavor _ = compilerInfoId cinfo
          env         = initialPathTemplateEnv pkgid ipid cinfo platform
          userInstall = fromFlagOrDefault defaultUserInstall
                        (configUserInstall configFlags')

    genPkgConfs :: Maybe FilePath
                     -> IO [Installed.InstalledPackageInfo]
    genPkgConfs mLogPath =
      if shouldRegister then do
        tmp <- getTemporaryDirectory
        withTempDirectory verbosity tmp (tempTemplate "pkgConf") $ \dir -> do
          let pkgConfDest = dir </> "pkgConf"
              registerFlags' version = (registerFlags version) {
                Cabal.regGenPkgConf = toFlag (Just pkgConfDest)
              }
          setup Cabal.registerCommand registerFlags' mLogPath
          is_dir <- doesDirectoryExist pkgConfDest
          let notHidden = not . isHidden
              isHidden name = "." `isPrefixOf` name
          if is_dir
            -- Sort so that each prefix of the package
            -- configurations is well formed
            then mapM (readPkgConf pkgConfDest) . sort . filter notHidden
                    =<< getDirectoryContents pkgConfDest
            else fmap (:[]) $ readPkgConf "." pkgConfDest
      else return []

    readPkgConf :: FilePath -> FilePath
                -> IO Installed.InstalledPackageInfo
    readPkgConf pkgConfDir pkgConfFile =
      (withUTF8FileContents (pkgConfDir </> pkgConfFile) $ \pkgConfText ->
        case Installed.parseInstalledPackageInfo pkgConfText of
          Installed.ParseFailed perror    -> pkgConfParseFailed perror
          Installed.ParseOk warns pkgConf -> do
            unless (null warns) $
              warn verbosity $ unlines (map (showPWarning pkgConfFile) warns)
            return pkgConf)

    pkgConfParseFailed :: Installed.PError -> IO a
    pkgConfParseFailed perror =
      die $ "Couldn't parse the output of 'setup register --gen-pkg-config':"
            ++ show perror

    maybeLogPath :: IO (Maybe FilePath)
    maybeLogPath =
      case useLogFile of
         Nothing                 -> return Nothing
         Just (mkLogFileName, _) -> do
           let logFileName = mkLogFileName (packageId pkg) ipid
               logDir      = takeDirectory logFileName
           unless (null logDir) $ createDirectoryIfMissing True logDir
           logFileExists <- doesFileExist logFileName
           when logFileExists $ removeFile logFileName
           return (Just logFileName)

    setup cmd flags mLogPath =
      Exception.bracket
      (traverse (\path -> openFile path AppendMode) mLogPath)
      (traverse_ hClose)
      (\logFileHandle ->
        setupWrapper verbosity
          scriptOptions { useLoggingHandle = logFileHandle
                        , useWorkingDir    = workingDir }
          (Just pkg)
          cmd flags [])


-- helper
onFailure :: (SomeException -> BuildFailure) -> IO BuildResult -> IO BuildResult
onFailure result action =
  action `catches`
    [ Handler $ \ioe  -> handler (ioe  :: IOException)
    , Handler $ \exit -> handler (exit :: ExitCode)
    ]
  where
    handler :: Exception e => e -> IO BuildResult
    handler = return . Left . result . toException


-- ------------------------------------------------------------
-- * Weird windows hacks
-- ------------------------------------------------------------

withWin32SelfUpgrade :: Verbosity
                     -> UnitId
                     -> ConfigFlags
                     -> CompilerInfo
                     -> Platform
                     -> PackageDescription
                     -> IO a -> IO a
withWin32SelfUpgrade _ _ _ _ _ _ action | buildOS /= Windows = action
withWin32SelfUpgrade verbosity ipid configFlags cinfo platform pkg action = do

  defaultDirs <- InstallDirs.defaultInstallDirs
                   compFlavor
                   (fromFlag (configUserInstall configFlags))
                   (PackageDescription.hasLibs pkg)

  Win32SelfUpgrade.possibleSelfUpgrade verbosity
    (exeInstallPaths defaultDirs) action

  where
    pkgid = packageId pkg
    (CompilerId compFlavor _) = compilerInfoId cinfo

    exeInstallPaths defaultDirs =
      [ InstallDirs.bindir absoluteDirs </> exeName <.> exeExtension
      | exe <- PackageDescription.executables pkg
      , PackageDescription.buildable (PackageDescription.buildInfo exe)
      , let exeName = prefix ++ PackageDescription.exeName exe ++ suffix
            prefix  = substTemplate prefixTemplate
            suffix  = substTemplate suffixTemplate ]
      where
        fromFlagTemplate = fromFlagOrDefault (InstallDirs.toPathTemplate "")
        prefixTemplate = fromFlagTemplate (configProgPrefix configFlags)
        suffixTemplate = fromFlagTemplate (configProgSuffix configFlags)
        templateDirs   = InstallDirs.combineInstallDirs fromFlagOrDefault
                           defaultDirs (configInstallDirs configFlags)
        absoluteDirs   = InstallDirs.absoluteInstallDirs
                           pkgid ipid
                           cinfo InstallDirs.NoCopyDest
                           platform templateDirs
        substTemplate  = InstallDirs.fromPathTemplate
                       . InstallDirs.substPathTemplate env
          where env = InstallDirs.initialPathTemplateEnv pkgid ipid
                      cinfo platform<|MERGE_RESOLUTION|>--- conflicted
+++ resolved
@@ -464,11 +464,7 @@
   either (Fail . explain) Done
   . SolverInstallPlan.remove (\pkg -> packageName pkg `elem` targetnames)
   where
-<<<<<<< HEAD
     explain :: [SolverInstallPlan.SolverPlanProblem] -> String
-=======
-    explain :: [InstallPlan.PlanProblem ipkg srcpkg] -> String
->>>>>>> a4ffb773
     explain problems =
       "Cannot select only the dependencies (as requested by the "
       ++ "'--only-dependencies' flag), "
