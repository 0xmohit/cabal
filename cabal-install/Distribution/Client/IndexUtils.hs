--- conflicted
+++ resolved
@@ -17,12 +17,8 @@
   getInstalledPackages,
   Configure.getInstalledPackagesMonitorFiles,
   getSourcePackages,
-<<<<<<< HEAD
-  getSourcePackagesStrict,
   getSourcePackagesMonitorFiles,
   getIndexFileAge,
-=======
->>>>>>> 2a1cbfcd
 
   Index(..),
   PackageEntry(..),
