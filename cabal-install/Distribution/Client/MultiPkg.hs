{-# LANGUAGE BangPatterns, RecordWildCards, NamedFieldPuns,
             DeriveGeneric, DeriveDataTypeable, GeneralizedNewtypeDeriving,
             ScopedTypeVariables #-}

-- | An experimental new UI for cabal for working with multiple packages
-----------------------------------------------------------------------------
module Distribution.Client.MultiPkg (
    -- * Top level CLI commands
    configure,
    build,
    repl,
  ) where

import Distribution.Client.ProjectConfig
import Distribution.Client.ProjectPlanning
import Distribution.Client.ProjectOrchestration
import Distribution.Client.BuildTarget

import Distribution.Client.Setup
         ( GlobalFlags, ConfigFlags, ConfigExFlags, InstallFlags )
import Distribution.Simple.Setup
         ( HaddockFlags )
import Distribution.Verbosity

import Control.Monad (unless)


------------------------------------------------------------------------------
-- * Top level commands: build and configure
------------------------------------------------------------------------------

build :: Verbosity
      -> GlobalFlags
      -> ConfigFlags
      -> ConfigExFlags
      -> InstallFlags
      -> HaddockFlags
      -> [String]
      -> IO ()
build verbosity
      globalFlags
      configFlags configExFlags
      installFlags haddockFlags
      targetStrings = do

    userTargets <- readUserBuildTargets targetStrings

    buildCtx@ProjectBuildContext{buildSettings} <-
      runProjectPreBuildPhase
        verbosity
        ( globalFlags, configFlags, configExFlags
        , installFlags, haddockFlags )
        PreBuildHooks {
          hookPrePlanning      = \_ _ _ -> return (),
          hookSelectPlanSubset = selectBuildTargets userTargets
        }

    printPlan verbosity buildCtx

    unless (buildSettingDryRun buildSettings) $
      runProjectBuildPhase
        verbosity
        buildCtx
  where
    selectBuildTargets =
      selectTargets
        BuildDefaultComponents
        BuildSpecificComponent


repl :: Verbosity
     -> GlobalFlags
     -> ConfigFlags
     -> ConfigExFlags
     -> InstallFlags
     -> HaddockFlags
     -> [String]
     -> IO ()
repl verbosity
      globalFlags
      configFlags configExFlags
      installFlags haddockFlags
      targetStrings = do

    userTargets <- readUserBuildTargets targetStrings

    buildCtx@ProjectBuildContext{buildSettings} <-
      runProjectPreBuildPhase
        verbosity
        ( globalFlags, configFlags, configExFlags
        , installFlags, haddockFlags )
        PreBuildHooks {
          hookPrePlanning      = \_ _ _ -> return (),
          hookSelectPlanSubset = selectBuildTargets userTargets
        }

    printPlan verbosity buildCtx

    unless (buildSettingDryRun buildSettings) $
      runProjectBuildPhase
        verbosity
        buildCtx
  where
    selectBuildTargets =
      selectTargets
        ReplDefaultComponent
        ReplSpecificComponent


-- To a first approximation, configure just runs the first phase of 'build'
-- where we bring the install plan up to date (thus checking that it's
-- possible).
--
-- The only difference is that 'configure' also allows the user to specify
-- some extra local temporary config flags.
--

configure :: Verbosity
          -> GlobalFlags
          -> ConfigFlags
          -> ConfigExFlags
          -> InstallFlags
          -> HaddockFlags
          -> [String]
          -> IO ()
configure verbosity
          globalFlags
          configFlags configExFlags
          installFlags haddockFlags
          _extraArgs = do
    --TODO: deal with _extraArgs, since flags with wrong syntax end up there

<<<<<<< HEAD
    -- In this prototype version we don't yet support extra local temporary
    -- config, so it's really just the first phase of build.

    cabalDir <- defaultCabalDir
    let cabalDirLayout = defaultCabalDirLayout cabalDir

    projectRootDir <- findProjectRoot
    let distDirLayout = defaultDistDirLayout projectRootDir

    let cliConfig = commandLineFlagsToProjectConfig
                      globalFlags configFlags configExFlags
                      installFlags haddockFlags
    writeProjectLocalExtraConfig projectRootDir cliConfig

    (_elaboratedInstallPlan, _sharedPackageConfig, _projectConfig) <-
      rebuildInstallPlan verbosity
                         projectRootDir distDirLayout cabalDirLayout mempty

    --TODO: print what we would build.
    -- Hmm, but we don't have any targets. Could pick implicit target like "."
    -- Or should we say what's in the project (+deps) as a whole?

    return ()


------------------------------------------------------------------------------
-- * Taking user targets into account, selecting what to build
------------------------------------------------------------------------------


selectTargets :: ElaboratedInstallPlan
              -> [UserBuildTarget]
              -> IO ElaboratedInstallPlan
selectTargets installPlan userBuildTargets = do

    -- Match the user targets against the available targets. If no targets are
    -- given this uses the package in the current directory, if any.
    --
    buildTargets <- resolveUserBuildTargets localPackages userBuildTargets
    --TODO: [required eventually] report something if there are no targets

    --TODO: [required eventually]
    -- we cannot resolve names of packages other than those that are
    -- directly in the current plan. We ought to keep a set of the known
    -- hackage packages so we can resolve names to those. Though we don't
    -- really need that until we can do something sensible with packages
    -- outside of the project.

    -- Now check if those targets belong to the current project or not.
    -- Ultimately we want to do something sensible for targets not in this
    -- project, but for now we just bail. This gives us back the ipkgid from
    -- the plan.
    --
    buildTargets' <- either reportBuildTargetProblems return
                   $ resolveAndCheckTargets installPlan buildTargets

    -- Finally, prune the install plan to cover just those target packages
    -- and their deps.
    --
    return (pruneInstallPlanToTargets buildTargets' installPlan)
  where
    localPackages =
      [ (pkgDescription pkg, pkgSourceLocation pkg)
      | InstallPlan.Configured pkg <- InstallPlan.toList installPlan ]
      --TODO: [code cleanup] is there a better way to identify local packages?




data BuildTargetProblem
   = BuildTargetNotInProject PackageName
   | BuildTargetComponentNotProjectLocal (BuildTarget PackageName)
   | BuildTargetOptionalStanzaDisabled Bool
      -- ^ @True@: explicitly disabled by user
      -- @False@: disabled by solver

resolveAndCheckTargets :: ElaboratedInstallPlan
                       -> [BuildTarget PackageName]
                       -> Either [BuildTargetProblem]
                                 (Map InstalledPackageId [PackageTarget])
resolveAndCheckTargets installPlan targets =
    case partitionEithers (map checkTarget targets) of
      ([], targets') -> Right $ Map.fromListWith (++)
                                  [ (ipkgid, [t]) | (ipkgid, t) <- targets' ]
      (problems, _)  -> Left problems
  where
    -- TODO [required eventually] currently all build targets refer to packages
    -- inside the project. Ultimately this has to be generalised to allow
    -- referring to other packages and targets.

    -- We can ask to build any whole package, project-local or a dependency
    checkTarget (BuildTargetPackage pn)
      | Just ipkgid <- Map.lookup pn projAllPkgs
      = Right (ipkgid, BuildDefaultComponents)

    -- But if we ask to build an individual component, then that component
    -- had better be in a package that is local to the project.
    -- TODO: and if it's an optional stanza, then that stanza must be available
    checkTarget t@(BuildTargetComponent pn cn)
      | Just ipkgid <- Map.lookup pn projLocalPkgs
      = Right (ipkgid, BuildSpecificComponent (ComponentTarget cn WholeComponent))

      | Map.member pn projAllPkgs
      = Left (BuildTargetComponentNotProjectLocal t)

    checkTarget t@(BuildTargetModule pn cn mn)
      | Just ipkgid <- Map.lookup pn projLocalPkgs
      = Right (ipkgid, BuildSpecificComponent (ComponentTarget cn (ModuleTarget mn)))

      | Map.member pn projAllPkgs
      = Left (BuildTargetComponentNotProjectLocal t)

    checkTarget t@(BuildTargetFile pn cn fn)
      | Just ipkgid <- Map.lookup pn projLocalPkgs
      = Right (ipkgid, BuildSpecificComponent (ComponentTarget cn (FileTarget fn)))

      | Map.member pn projAllPkgs
      = Left (BuildTargetComponentNotProjectLocal t)

    checkTarget t
      = Left (BuildTargetNotInProject (buildTargetPackage t))


    projAllPkgs, projLocalPkgs :: Map PackageName InstalledPackageId
    projAllPkgs =
      Map.fromList
        [ (packageName pkg, installedPackageId pkg)
        | pkg <- InstallPlan.toList installPlan ]

    projLocalPkgs =
      Map.fromList
        [ (packageName pkg, installedPackageId pkg)
        | InstallPlan.Configured pkg <- InstallPlan.toList installPlan
        , case pkgSourceLocation pkg of
            LocalUnpackedPackage _ -> True; _ -> False
          --TODO: [code cleanup] is there a better way to identify local packages?
        ]

    --TODO: [research required] what if the solution has multiple versions of this package?
    --      e.g. due to setup deps or due to multiple independent sets of
    --      packages being built (e.g. ghc + ghcjs in a project)

reportBuildTargetProblems :: [BuildTargetProblem] -> IO a
reportBuildTargetProblems = die . unlines . map reportBuildTargetProblem

reportBuildTargetProblem :: BuildTargetProblem -> String
reportBuildTargetProblem (BuildTargetNotInProject pn) =
        "Cannot build the package " ++ display pn ++ ", it is not in this project."
     ++ "(either directly or indirectly). If you want to add it to the "
     ++ "project then edit the cabal.project file."

reportBuildTargetProblem (BuildTargetComponentNotProjectLocal t) =
        "The package " ++ display (buildTargetPackage t) ++ " is in the "
     ++ "project but it is not a locally unpacked package, so  "

reportBuildTargetProblem (BuildTargetOptionalStanzaDisabled _) = undefined


--FIXME: huge duplication here with selectBuildTargets
selectReplTargets :: ElaboratedInstallPlan
                  -> [UserBuildTarget]
                  -> IO ElaboratedInstallPlan
selectReplTargets installPlan userReplTargets = do

    -- Match the user targets against the available targets. If no targets are
    -- given this uses the package in the current directory, if any.
    --
    replTargets <- resolveUserBuildTargets localPackages userReplTargets
    --TODO: [required eventually] report something if there are no targets

    --TODO: [required eventually]
    -- we cannot resolve names of packages other than those that are
    -- directly in the current plan. We ought to keep a set of the known
    -- hackage packages so we can resolve names to those. Though we don't
    -- really need that until we can do something sensible with packages
    -- outside of the project.

    -- Now check if those targets belong to the current project or not.
    -- Ultimately we want to do something sensible for targets not in this
    -- project, but for now we just bail. This gives us back the ipkgid from
    -- the plan.
    --
    replTargets' <- either reportBuildTargetProblems return
                  $ resolveAndCheckReplTargets installPlan replTargets

    -- Finally, prune the install plan to cover just those target packages
    -- and their deps.
    --
    return (pruneInstallPlanToTargets replTargets' installPlan)
  where
    localPackages =
      [ (pkgDescription pkg, pkgSourceLocation pkg)
      | InstallPlan.Configured pkg <- InstallPlan.toList installPlan ]
      --TODO: [code cleanup] is there a better way to identify local packages?


--FIXME: huge duplication here with resolveAndCheckBuildTargets
resolveAndCheckReplTargets :: ElaboratedInstallPlan
                           -> [BuildTarget PackageName]
                           -> Either [BuildTargetProblem]
                                     (Map InstalledPackageId [PackageTarget])
resolveAndCheckReplTargets installPlan targets =
    case partitionEithers (map checkTarget targets) of
      ([], targets') -> Right $ Map.fromListWith (++)
                                  [ (ipkgid, [t]) | (ipkgid, t) <- targets' ]
      (problems, _)  -> Left problems
  where
    -- TODO [required eventually] currently all build targets refer to packages
    -- inside the project. Ultimately this has to be generalised to allow
    -- referring to other packages and targets.

    -- We can ask to build any whole package, project-local or a dependency
    checkTarget (BuildTargetPackage pn)
      | Just ipkgid <- Map.lookup pn projAllPkgs
      = Right (ipkgid, ReplDefaultComponent)

    -- But if we ask to build an individual component, then that component
    -- had better be in a package that is local to the project.
    -- TODO: and if it's an optional stanza, then that stanza must be available
    checkTarget t@(BuildTargetComponent pn cn)
      | Just ipkgid <- Map.lookup pn projLocalPkgs
      = Right (ipkgid, ReplSpecificComponent (ComponentTarget cn WholeComponent))

      | Map.member pn projAllPkgs
      = Left (BuildTargetComponentNotProjectLocal t)

    checkTarget t@(BuildTargetModule pn cn mn)
      | Just ipkgid <- Map.lookup pn projLocalPkgs
      = Right (ipkgid, ReplSpecificComponent (ComponentTarget cn (ModuleTarget mn)))

      | Map.member pn projAllPkgs
      = Left (BuildTargetComponentNotProjectLocal t)

    checkTarget t@(BuildTargetFile pn cn fn)
      | Just ipkgid <- Map.lookup pn projLocalPkgs
      = Right (ipkgid, ReplSpecificComponent (ComponentTarget cn (FileTarget fn)))

      | Map.member pn projAllPkgs
      = Left (BuildTargetComponentNotProjectLocal t)

    checkTarget t
      = Left (BuildTargetNotInProject (buildTargetPackage t))


    projAllPkgs, projLocalPkgs :: Map PackageName InstalledPackageId
    projAllPkgs =
      Map.fromList
        [ (packageName pkg, installedPackageId pkg)
        | pkg <- InstallPlan.toList installPlan ]

    projLocalPkgs =
      Map.fromList
        [ (packageName pkg, installedPackageId pkg)
        | InstallPlan.Configured pkg <- InstallPlan.toList installPlan
        , case pkgSourceLocation pkg of
            LocalUnpackedPackage _ -> True; _ -> False
          --TODO: [code cleanup] is there a better way to identify local packages?
        ]


-------------------------------
-- Displaying plan info
--

checkPrintPlan :: Verbosity
               -> ElaboratedInstallPlan
               -> BuildStatusMap
               -> BuildTimeSettings
               -> IO ()
checkPrintPlan verbosity installPlan pkgsBuildStatus
               BuildTimeSettings{buildSettingDryRun} =
    printPlan verbosity buildSettingDryRun pkgsBuildStatus
              (linearizeInstallPlan installPlan)
    --TODO: [required eventually] see Install.hs for other things checkPrintPlan ought to do too


linearizeInstallPlan :: ElaboratedInstallPlan -> [ElaboratedReadyPackage]
linearizeInstallPlan =
    unfoldr next
  where
    next plan = case InstallPlan.ready plan of
      []      -> Nothing
      (pkg:_) -> Just (pkg, plan')
        where
          ipkgid = installedPackageId pkg
          ipkg   = Installed.emptyInstalledPackageInfo {
                     Installed.sourcePackageId    = packageId pkg,
                     Installed.installedUnitId = ipkgid
                   }
          plan'  = InstallPlan.completed ipkgid (Just ipkg)
                     (BuildOk DocsNotTried TestsNotTried)
                     (InstallPlan.processing [pkg] plan)
    --TODO: [code cleanup] This is a bit of a hack, pretending that each package is installed
    -- could we use InstallPlan.topologicalOrder?

printPlan :: Verbosity
          -> Bool -- is dry run
          -> BuildStatusMap
          -> [ElaboratedReadyPackage]
          -> IO ()
printPlan verbosity _ _ [] = notice verbosity "Up to date"
printPlan verbosity dryRun pkgsBuildStatus pkgs
  | verbosity >= verbose
  = notice verbosity $ unlines $
      ("In order, the following " ++ wouldWill ++ " be built:")
    : map showPkgAndReason pkgs

  | otherwise
  = notice verbosity $ unlines $
      ("In order, the following " ++ wouldWill
       ++ " be built (use -v for more details):")
    : map showPkg pkgs
  where
    wouldWill | dryRun    = "would"
              | otherwise = "will"

    showPkg pkg = display (packageId pkg)

    showPkgAndReason :: ElaboratedReadyPackage -> String
    showPkgAndReason (ReadyPackage pkg) =
      display (packageId pkg) ++
      showTargets pkg ++
      showFlagAssignment (nonDefaultFlags pkg) ++
      showStanzas pkg ++
      let buildStatus = pkgsBuildStatus Map.! installedPackageId pkg in
      " (" ++ showBuildStatus buildStatus ++ ")"

    nonDefaultFlags :: ElaboratedConfiguredPackage -> FlagAssignment
    nonDefaultFlags pkg = pkgFlagAssignment pkg \\ pkgFlagDefaults pkg

    showStanzas pkg = concat
                    $ [ " *test"
                      | TestStanzas  `Set.member` pkgStanzasEnabled pkg ]
                   ++ [ " *bench"
                      | BenchStanzas `Set.member` pkgStanzasEnabled pkg ]

    showTargets pkg
      | null (pkgBuildTargets pkg) = ""
      | otherwise
      = " (" ++ unwords [ showComponentTarget pkg t | t <- pkgBuildTargets pkg ]
             ++ ")"

    -- TODO: [code cleanup] this should be a proper function in a proper place
    showFlagAssignment :: FlagAssignment -> String
    showFlagAssignment = concatMap ((' ' :) . showFlagValue)
    showFlagValue (f, True)   = '+' : showFlagName f
    showFlagValue (f, False)  = '-' : showFlagName f
    showFlagName (PD.FlagName f) = f

    showBuildStatus status = case status of
      BuildStatusPreExisting -> "already installed"
      BuildStatusDownload {} -> "requires download & build"
      BuildStatusUnpack   {} -> "requires build"
      BuildStatusRebuild _ rebuild -> case rebuild of
        BuildStatusConfigure
          (MonitoredValueChanged _)   -> "configuration changed"
        BuildStatusConfigure mreason  -> showMonitorChangedReason mreason
        BuildStatusBuild _ buildreason -> case buildreason of
          BuildReasonDepsRebuilt      -> "dependency rebuilt"
          BuildReasonFilesChanged
            (MonitoredFileChanged f)  -> "files changed " ++ f
          BuildReasonFilesChanged
            mreason                   -> showMonitorChangedReason mreason
          BuildReasonExtraTargets _   -> "additional components to build"
          BuildReasonEphemeralTargets -> "ephemeral targets"
      BuildStatusUpToDate {} -> "up to date" -- doesn't happen

    showMonitorChangedReason (MonitoredFileChanged file) = "file " ++ file
    showMonitorChangedReason (MonitoredValueChanged _)   = "value changed"
    showMonitorChangedReason  MonitorFirstRun     = "first run"
    showMonitorChangedReason  MonitorCorruptCache = "cannot read state cache"

-- | For the benefit of debugging and some external tools, write out a
-- representation of the install plan.
--
encodePlanToJson :: ElaboratedSharedConfig -> ElaboratedInstallPlan -> BB.Builder
encodePlanToJson _sharedPackageConfig elaboratedInstallPlan =
    --TODO: [nice to have] include all of the sharedPackageConfig and all of
    --      the parts of the elaboratedInstallPlan
    J.encodeToBuilder $
      J.object [ "cabal-version"     J..= jdisplay Paths_cabal_install.version
               , "cabal-lib-version" J..= jdisplay cabalVersion
               , "install-plan"      J..= jsonIPlan
               ]
  where
    jsonIPlan = map toJ (InstallPlan.toList elaboratedInstallPlan)

    -- ipi :: InstalledPackageInfo
    toJ (InstallPlan.PreExisting ipi) =
      -- installed packages currently lack configuration information
      -- such as their flag settings or non-lib components.
      --
      -- TODO: how to find out whether package is "local"?
      J.object
        [ "type"       J..= J.String "pre-existing"
        , "id"         J..= jdisplay (installedUnitId ipi)
        , "components" J..= J.object
          [ "lib" J..= J.object [ "depends" J..= map jdisplay (installedDepends ipi) ] ]
        ]

    -- ecp :: ElaboratedConfiguredPackage
    toJ (InstallPlan.Configured ecp) =
      J.object
        [ "type"       J..= J.String "configured"
        , "id"         J..= (jdisplay . installedUnitId) ecp
        , "components" J..= components
        , "flags"      J..= J.object [ fn J..= v
                                     | (PD.FlagName fn,v) <- pkgFlagAssignment ecp ]
        ]
      where
        components = J.object
          [ comp2str c J..= J.object
            [ "depends" J..= map (jdisplay . installedUnitId) v ]
          | (c,v) <- ComponentDeps.toList (pkgDependencies ecp) ]

    toJ _ = error "encodePlanToJson: only expecting PreExisting and Configured"

    -- TODO: maybe move this helper to "ComponentDeps" module?
    --       Or maybe define a 'Text' instance?
    comp2str c = case c of
        ComponentDeps.ComponentLib s   -> "lib:"   <> s
        ComponentDeps.ComponentExe s   -> "exe:"   <> s
        ComponentDeps.ComponentTest s  -> "test:"  <> s
        ComponentDeps.ComponentBench s -> "bench:" <> s
        ComponentDeps.ComponentSetup   -> "setup"

    jdisplay :: Text a => a -> J.Value
    jdisplay = J.String . display

-- | Write a 'BB.Builder' to a file
writeFileBB :: FilePath -> BB.Builder -> IO ()
writeFileBB f bb =
    bracket (openBinaryFile f WriteMode) hClose (`BB.hPutBuilder` bb)
=======
    buildCtx <-
      runProjectPreBuildPhase
        verbosity
        ( globalFlags, configFlags, configExFlags
        , installFlags, haddockFlags )
        PreBuildHooks {
          hookPrePlanning = \projectRootDir _ cliConfig ->
            writeProjectLocalExtraConfig projectRootDir cliConfig,

          hookSelectPlanSubset = return
        }

    printPlan
      verbosity
      buildCtx {
        buildSettings = (buildSettings buildCtx) {
          buildSettingDryRun = True
        }
      }

    --TODO: Hmm, but we don't have any targets. Currently this prints what we
    -- would build if we were to build everything. Could pick implicit target like "."
    --TODO: should we say what's in the project (+deps) as a whole?
>>>>>>> aafe9db3
<|MERGE_RESOLUTION|>--- conflicted
+++ resolved
@@ -130,441 +130,6 @@
           _extraArgs = do
     --TODO: deal with _extraArgs, since flags with wrong syntax end up there
 
-<<<<<<< HEAD
-    -- In this prototype version we don't yet support extra local temporary
-    -- config, so it's really just the first phase of build.
-
-    cabalDir <- defaultCabalDir
-    let cabalDirLayout = defaultCabalDirLayout cabalDir
-
-    projectRootDir <- findProjectRoot
-    let distDirLayout = defaultDistDirLayout projectRootDir
-
-    let cliConfig = commandLineFlagsToProjectConfig
-                      globalFlags configFlags configExFlags
-                      installFlags haddockFlags
-    writeProjectLocalExtraConfig projectRootDir cliConfig
-
-    (_elaboratedInstallPlan, _sharedPackageConfig, _projectConfig) <-
-      rebuildInstallPlan verbosity
-                         projectRootDir distDirLayout cabalDirLayout mempty
-
-    --TODO: print what we would build.
-    -- Hmm, but we don't have any targets. Could pick implicit target like "."
-    -- Or should we say what's in the project (+deps) as a whole?
-
-    return ()
-
-
-------------------------------------------------------------------------------
--- * Taking user targets into account, selecting what to build
-------------------------------------------------------------------------------
-
-
-selectTargets :: ElaboratedInstallPlan
-              -> [UserBuildTarget]
-              -> IO ElaboratedInstallPlan
-selectTargets installPlan userBuildTargets = do
-
-    -- Match the user targets against the available targets. If no targets are
-    -- given this uses the package in the current directory, if any.
-    --
-    buildTargets <- resolveUserBuildTargets localPackages userBuildTargets
-    --TODO: [required eventually] report something if there are no targets
-
-    --TODO: [required eventually]
-    -- we cannot resolve names of packages other than those that are
-    -- directly in the current plan. We ought to keep a set of the known
-    -- hackage packages so we can resolve names to those. Though we don't
-    -- really need that until we can do something sensible with packages
-    -- outside of the project.
-
-    -- Now check if those targets belong to the current project or not.
-    -- Ultimately we want to do something sensible for targets not in this
-    -- project, but for now we just bail. This gives us back the ipkgid from
-    -- the plan.
-    --
-    buildTargets' <- either reportBuildTargetProblems return
-                   $ resolveAndCheckTargets installPlan buildTargets
-
-    -- Finally, prune the install plan to cover just those target packages
-    -- and their deps.
-    --
-    return (pruneInstallPlanToTargets buildTargets' installPlan)
-  where
-    localPackages =
-      [ (pkgDescription pkg, pkgSourceLocation pkg)
-      | InstallPlan.Configured pkg <- InstallPlan.toList installPlan ]
-      --TODO: [code cleanup] is there a better way to identify local packages?
-
-
-
-
-data BuildTargetProblem
-   = BuildTargetNotInProject PackageName
-   | BuildTargetComponentNotProjectLocal (BuildTarget PackageName)
-   | BuildTargetOptionalStanzaDisabled Bool
-      -- ^ @True@: explicitly disabled by user
-      -- @False@: disabled by solver
-
-resolveAndCheckTargets :: ElaboratedInstallPlan
-                       -> [BuildTarget PackageName]
-                       -> Either [BuildTargetProblem]
-                                 (Map InstalledPackageId [PackageTarget])
-resolveAndCheckTargets installPlan targets =
-    case partitionEithers (map checkTarget targets) of
-      ([], targets') -> Right $ Map.fromListWith (++)
-                                  [ (ipkgid, [t]) | (ipkgid, t) <- targets' ]
-      (problems, _)  -> Left problems
-  where
-    -- TODO [required eventually] currently all build targets refer to packages
-    -- inside the project. Ultimately this has to be generalised to allow
-    -- referring to other packages and targets.
-
-    -- We can ask to build any whole package, project-local or a dependency
-    checkTarget (BuildTargetPackage pn)
-      | Just ipkgid <- Map.lookup pn projAllPkgs
-      = Right (ipkgid, BuildDefaultComponents)
-
-    -- But if we ask to build an individual component, then that component
-    -- had better be in a package that is local to the project.
-    -- TODO: and if it's an optional stanza, then that stanza must be available
-    checkTarget t@(BuildTargetComponent pn cn)
-      | Just ipkgid <- Map.lookup pn projLocalPkgs
-      = Right (ipkgid, BuildSpecificComponent (ComponentTarget cn WholeComponent))
-
-      | Map.member pn projAllPkgs
-      = Left (BuildTargetComponentNotProjectLocal t)
-
-    checkTarget t@(BuildTargetModule pn cn mn)
-      | Just ipkgid <- Map.lookup pn projLocalPkgs
-      = Right (ipkgid, BuildSpecificComponent (ComponentTarget cn (ModuleTarget mn)))
-
-      | Map.member pn projAllPkgs
-      = Left (BuildTargetComponentNotProjectLocal t)
-
-    checkTarget t@(BuildTargetFile pn cn fn)
-      | Just ipkgid <- Map.lookup pn projLocalPkgs
-      = Right (ipkgid, BuildSpecificComponent (ComponentTarget cn (FileTarget fn)))
-
-      | Map.member pn projAllPkgs
-      = Left (BuildTargetComponentNotProjectLocal t)
-
-    checkTarget t
-      = Left (BuildTargetNotInProject (buildTargetPackage t))
-
-
-    projAllPkgs, projLocalPkgs :: Map PackageName InstalledPackageId
-    projAllPkgs =
-      Map.fromList
-        [ (packageName pkg, installedPackageId pkg)
-        | pkg <- InstallPlan.toList installPlan ]
-
-    projLocalPkgs =
-      Map.fromList
-        [ (packageName pkg, installedPackageId pkg)
-        | InstallPlan.Configured pkg <- InstallPlan.toList installPlan
-        , case pkgSourceLocation pkg of
-            LocalUnpackedPackage _ -> True; _ -> False
-          --TODO: [code cleanup] is there a better way to identify local packages?
-        ]
-
-    --TODO: [research required] what if the solution has multiple versions of this package?
-    --      e.g. due to setup deps or due to multiple independent sets of
-    --      packages being built (e.g. ghc + ghcjs in a project)
-
-reportBuildTargetProblems :: [BuildTargetProblem] -> IO a
-reportBuildTargetProblems = die . unlines . map reportBuildTargetProblem
-
-reportBuildTargetProblem :: BuildTargetProblem -> String
-reportBuildTargetProblem (BuildTargetNotInProject pn) =
-        "Cannot build the package " ++ display pn ++ ", it is not in this project."
-     ++ "(either directly or indirectly). If you want to add it to the "
-     ++ "project then edit the cabal.project file."
-
-reportBuildTargetProblem (BuildTargetComponentNotProjectLocal t) =
-        "The package " ++ display (buildTargetPackage t) ++ " is in the "
-     ++ "project but it is not a locally unpacked package, so  "
-
-reportBuildTargetProblem (BuildTargetOptionalStanzaDisabled _) = undefined
-
-
---FIXME: huge duplication here with selectBuildTargets
-selectReplTargets :: ElaboratedInstallPlan
-                  -> [UserBuildTarget]
-                  -> IO ElaboratedInstallPlan
-selectReplTargets installPlan userReplTargets = do
-
-    -- Match the user targets against the available targets. If no targets are
-    -- given this uses the package in the current directory, if any.
-    --
-    replTargets <- resolveUserBuildTargets localPackages userReplTargets
-    --TODO: [required eventually] report something if there are no targets
-
-    --TODO: [required eventually]
-    -- we cannot resolve names of packages other than those that are
-    -- directly in the current plan. We ought to keep a set of the known
-    -- hackage packages so we can resolve names to those. Though we don't
-    -- really need that until we can do something sensible with packages
-    -- outside of the project.
-
-    -- Now check if those targets belong to the current project or not.
-    -- Ultimately we want to do something sensible for targets not in this
-    -- project, but for now we just bail. This gives us back the ipkgid from
-    -- the plan.
-    --
-    replTargets' <- either reportBuildTargetProblems return
-                  $ resolveAndCheckReplTargets installPlan replTargets
-
-    -- Finally, prune the install plan to cover just those target packages
-    -- and their deps.
-    --
-    return (pruneInstallPlanToTargets replTargets' installPlan)
-  where
-    localPackages =
-      [ (pkgDescription pkg, pkgSourceLocation pkg)
-      | InstallPlan.Configured pkg <- InstallPlan.toList installPlan ]
-      --TODO: [code cleanup] is there a better way to identify local packages?
-
-
---FIXME: huge duplication here with resolveAndCheckBuildTargets
-resolveAndCheckReplTargets :: ElaboratedInstallPlan
-                           -> [BuildTarget PackageName]
-                           -> Either [BuildTargetProblem]
-                                     (Map InstalledPackageId [PackageTarget])
-resolveAndCheckReplTargets installPlan targets =
-    case partitionEithers (map checkTarget targets) of
-      ([], targets') -> Right $ Map.fromListWith (++)
-                                  [ (ipkgid, [t]) | (ipkgid, t) <- targets' ]
-      (problems, _)  -> Left problems
-  where
-    -- TODO [required eventually] currently all build targets refer to packages
-    -- inside the project. Ultimately this has to be generalised to allow
-    -- referring to other packages and targets.
-
-    -- We can ask to build any whole package, project-local or a dependency
-    checkTarget (BuildTargetPackage pn)
-      | Just ipkgid <- Map.lookup pn projAllPkgs
-      = Right (ipkgid, ReplDefaultComponent)
-
-    -- But if we ask to build an individual component, then that component
-    -- had better be in a package that is local to the project.
-    -- TODO: and if it's an optional stanza, then that stanza must be available
-    checkTarget t@(BuildTargetComponent pn cn)
-      | Just ipkgid <- Map.lookup pn projLocalPkgs
-      = Right (ipkgid, ReplSpecificComponent (ComponentTarget cn WholeComponent))
-
-      | Map.member pn projAllPkgs
-      = Left (BuildTargetComponentNotProjectLocal t)
-
-    checkTarget t@(BuildTargetModule pn cn mn)
-      | Just ipkgid <- Map.lookup pn projLocalPkgs
-      = Right (ipkgid, ReplSpecificComponent (ComponentTarget cn (ModuleTarget mn)))
-
-      | Map.member pn projAllPkgs
-      = Left (BuildTargetComponentNotProjectLocal t)
-
-    checkTarget t@(BuildTargetFile pn cn fn)
-      | Just ipkgid <- Map.lookup pn projLocalPkgs
-      = Right (ipkgid, ReplSpecificComponent (ComponentTarget cn (FileTarget fn)))
-
-      | Map.member pn projAllPkgs
-      = Left (BuildTargetComponentNotProjectLocal t)
-
-    checkTarget t
-      = Left (BuildTargetNotInProject (buildTargetPackage t))
-
-
-    projAllPkgs, projLocalPkgs :: Map PackageName InstalledPackageId
-    projAllPkgs =
-      Map.fromList
-        [ (packageName pkg, installedPackageId pkg)
-        | pkg <- InstallPlan.toList installPlan ]
-
-    projLocalPkgs =
-      Map.fromList
-        [ (packageName pkg, installedPackageId pkg)
-        | InstallPlan.Configured pkg <- InstallPlan.toList installPlan
-        , case pkgSourceLocation pkg of
-            LocalUnpackedPackage _ -> True; _ -> False
-          --TODO: [code cleanup] is there a better way to identify local packages?
-        ]
-
-
--------------------------------
--- Displaying plan info
---
-
-checkPrintPlan :: Verbosity
-               -> ElaboratedInstallPlan
-               -> BuildStatusMap
-               -> BuildTimeSettings
-               -> IO ()
-checkPrintPlan verbosity installPlan pkgsBuildStatus
-               BuildTimeSettings{buildSettingDryRun} =
-    printPlan verbosity buildSettingDryRun pkgsBuildStatus
-              (linearizeInstallPlan installPlan)
-    --TODO: [required eventually] see Install.hs for other things checkPrintPlan ought to do too
-
-
-linearizeInstallPlan :: ElaboratedInstallPlan -> [ElaboratedReadyPackage]
-linearizeInstallPlan =
-    unfoldr next
-  where
-    next plan = case InstallPlan.ready plan of
-      []      -> Nothing
-      (pkg:_) -> Just (pkg, plan')
-        where
-          ipkgid = installedPackageId pkg
-          ipkg   = Installed.emptyInstalledPackageInfo {
-                     Installed.sourcePackageId    = packageId pkg,
-                     Installed.installedUnitId = ipkgid
-                   }
-          plan'  = InstallPlan.completed ipkgid (Just ipkg)
-                     (BuildOk DocsNotTried TestsNotTried)
-                     (InstallPlan.processing [pkg] plan)
-    --TODO: [code cleanup] This is a bit of a hack, pretending that each package is installed
-    -- could we use InstallPlan.topologicalOrder?
-
-printPlan :: Verbosity
-          -> Bool -- is dry run
-          -> BuildStatusMap
-          -> [ElaboratedReadyPackage]
-          -> IO ()
-printPlan verbosity _ _ [] = notice verbosity "Up to date"
-printPlan verbosity dryRun pkgsBuildStatus pkgs
-  | verbosity >= verbose
-  = notice verbosity $ unlines $
-      ("In order, the following " ++ wouldWill ++ " be built:")
-    : map showPkgAndReason pkgs
-
-  | otherwise
-  = notice verbosity $ unlines $
-      ("In order, the following " ++ wouldWill
-       ++ " be built (use -v for more details):")
-    : map showPkg pkgs
-  where
-    wouldWill | dryRun    = "would"
-              | otherwise = "will"
-
-    showPkg pkg = display (packageId pkg)
-
-    showPkgAndReason :: ElaboratedReadyPackage -> String
-    showPkgAndReason (ReadyPackage pkg) =
-      display (packageId pkg) ++
-      showTargets pkg ++
-      showFlagAssignment (nonDefaultFlags pkg) ++
-      showStanzas pkg ++
-      let buildStatus = pkgsBuildStatus Map.! installedPackageId pkg in
-      " (" ++ showBuildStatus buildStatus ++ ")"
-
-    nonDefaultFlags :: ElaboratedConfiguredPackage -> FlagAssignment
-    nonDefaultFlags pkg = pkgFlagAssignment pkg \\ pkgFlagDefaults pkg
-
-    showStanzas pkg = concat
-                    $ [ " *test"
-                      | TestStanzas  `Set.member` pkgStanzasEnabled pkg ]
-                   ++ [ " *bench"
-                      | BenchStanzas `Set.member` pkgStanzasEnabled pkg ]
-
-    showTargets pkg
-      | null (pkgBuildTargets pkg) = ""
-      | otherwise
-      = " (" ++ unwords [ showComponentTarget pkg t | t <- pkgBuildTargets pkg ]
-             ++ ")"
-
-    -- TODO: [code cleanup] this should be a proper function in a proper place
-    showFlagAssignment :: FlagAssignment -> String
-    showFlagAssignment = concatMap ((' ' :) . showFlagValue)
-    showFlagValue (f, True)   = '+' : showFlagName f
-    showFlagValue (f, False)  = '-' : showFlagName f
-    showFlagName (PD.FlagName f) = f
-
-    showBuildStatus status = case status of
-      BuildStatusPreExisting -> "already installed"
-      BuildStatusDownload {} -> "requires download & build"
-      BuildStatusUnpack   {} -> "requires build"
-      BuildStatusRebuild _ rebuild -> case rebuild of
-        BuildStatusConfigure
-          (MonitoredValueChanged _)   -> "configuration changed"
-        BuildStatusConfigure mreason  -> showMonitorChangedReason mreason
-        BuildStatusBuild _ buildreason -> case buildreason of
-          BuildReasonDepsRebuilt      -> "dependency rebuilt"
-          BuildReasonFilesChanged
-            (MonitoredFileChanged f)  -> "files changed " ++ f
-          BuildReasonFilesChanged
-            mreason                   -> showMonitorChangedReason mreason
-          BuildReasonExtraTargets _   -> "additional components to build"
-          BuildReasonEphemeralTargets -> "ephemeral targets"
-      BuildStatusUpToDate {} -> "up to date" -- doesn't happen
-
-    showMonitorChangedReason (MonitoredFileChanged file) = "file " ++ file
-    showMonitorChangedReason (MonitoredValueChanged _)   = "value changed"
-    showMonitorChangedReason  MonitorFirstRun     = "first run"
-    showMonitorChangedReason  MonitorCorruptCache = "cannot read state cache"
-
--- | For the benefit of debugging and some external tools, write out a
--- representation of the install plan.
---
-encodePlanToJson :: ElaboratedSharedConfig -> ElaboratedInstallPlan -> BB.Builder
-encodePlanToJson _sharedPackageConfig elaboratedInstallPlan =
-    --TODO: [nice to have] include all of the sharedPackageConfig and all of
-    --      the parts of the elaboratedInstallPlan
-    J.encodeToBuilder $
-      J.object [ "cabal-version"     J..= jdisplay Paths_cabal_install.version
-               , "cabal-lib-version" J..= jdisplay cabalVersion
-               , "install-plan"      J..= jsonIPlan
-               ]
-  where
-    jsonIPlan = map toJ (InstallPlan.toList elaboratedInstallPlan)
-
-    -- ipi :: InstalledPackageInfo
-    toJ (InstallPlan.PreExisting ipi) =
-      -- installed packages currently lack configuration information
-      -- such as their flag settings or non-lib components.
-      --
-      -- TODO: how to find out whether package is "local"?
-      J.object
-        [ "type"       J..= J.String "pre-existing"
-        , "id"         J..= jdisplay (installedUnitId ipi)
-        , "components" J..= J.object
-          [ "lib" J..= J.object [ "depends" J..= map jdisplay (installedDepends ipi) ] ]
-        ]
-
-    -- ecp :: ElaboratedConfiguredPackage
-    toJ (InstallPlan.Configured ecp) =
-      J.object
-        [ "type"       J..= J.String "configured"
-        , "id"         J..= (jdisplay . installedUnitId) ecp
-        , "components" J..= components
-        , "flags"      J..= J.object [ fn J..= v
-                                     | (PD.FlagName fn,v) <- pkgFlagAssignment ecp ]
-        ]
-      where
-        components = J.object
-          [ comp2str c J..= J.object
-            [ "depends" J..= map (jdisplay . installedUnitId) v ]
-          | (c,v) <- ComponentDeps.toList (pkgDependencies ecp) ]
-
-    toJ _ = error "encodePlanToJson: only expecting PreExisting and Configured"
-
-    -- TODO: maybe move this helper to "ComponentDeps" module?
-    --       Or maybe define a 'Text' instance?
-    comp2str c = case c of
-        ComponentDeps.ComponentLib s   -> "lib:"   <> s
-        ComponentDeps.ComponentExe s   -> "exe:"   <> s
-        ComponentDeps.ComponentTest s  -> "test:"  <> s
-        ComponentDeps.ComponentBench s -> "bench:" <> s
-        ComponentDeps.ComponentSetup   -> "setup"
-
-    jdisplay :: Text a => a -> J.Value
-    jdisplay = J.String . display
-
--- | Write a 'BB.Builder' to a file
-writeFileBB :: FilePath -> BB.Builder -> IO ()
-writeFileBB f bb =
-    bracket (openBinaryFile f WriteMode) hClose (`BB.hPutBuilder` bb)
-=======
     buildCtx <-
       runProjectPreBuildPhase
         verbosity
@@ -588,4 +153,3 @@
     --TODO: Hmm, but we don't have any targets. Currently this prints what we
     -- would build if we were to build everything. Could pick implicit target like "."
     --TODO: should we say what's in the project (+deps) as a whole?
->>>>>>> aafe9db3
