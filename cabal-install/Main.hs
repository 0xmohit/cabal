{-# LANGUAGE CPP #-}

-----------------------------------------------------------------------------
-- |
-- Module      :  Main
-- Copyright   :  (c) David Himmelstrup 2005
-- License     :  BSD-like
--
-- Maintainer  :  lemmih@gmail.com
-- Stability   :  provisional
-- Portability :  portable
--
-- Entry point to the default cabal-install front-end.
-----------------------------------------------------------------------------

module Main (main) where

import Distribution.Client.Setup
         ( GlobalFlags(..), globalCommand, withRepoContext
         , ConfigFlags(..)
         , ConfigExFlags(..), defaultConfigExFlags, configureExCommand
         , BuildFlags(..), BuildExFlags(..), SkipAddSourceDepsCheck(..)
         , buildCommand, replCommand, testCommand, benchmarkCommand
         , InstallFlags(..), defaultInstallFlags
         , installCommand, upgradeCommand, uninstallCommand
         , FetchFlags(..), fetchCommand
         , FreezeFlags(..), freezeCommand
         , GetFlags(..), getCommand, unpackCommand
         , checkCommand
         , formatCommand
         , updateCommand
         , ListFlags(..), listCommand
         , InfoFlags(..), infoCommand
         , UploadFlags(..), uploadCommand
         , ReportFlags(..), reportCommand
         , runCommand
         , InitFlags(initVerbosity), initCommand
         , SDistFlags(..), SDistExFlags(..), sdistCommand
         , Win32SelfUpgradeFlags(..), win32SelfUpgradeCommand
         , ActAsSetupFlags(..), actAsSetupCommand
         , SandboxFlags(..), sandboxCommand
         , ExecFlags(..), execCommand
         , UserConfigFlags(..), userConfigCommand
         , reportCommand
         , manpageCommand
         )
import Distribution.Simple.Setup
         ( HaddockFlags(..), haddockCommand, defaultHaddockFlags
         , HscolourFlags(..), hscolourCommand
         , ReplFlags(..)
         , CopyFlags(..), copyCommand
         , RegisterFlags(..), registerCommand
         , CleanFlags(..), cleanCommand
         , TestFlags(..), BenchmarkFlags(..)
         , Flag(..), fromFlag, fromFlagOrDefault, flagToMaybe, toFlag
         , configAbsolutePaths
         )

import Distribution.Client.SetupWrapper
         ( setupWrapper, SetupScriptOptions(..), defaultSetupScriptOptions )
import Distribution.Client.Config
         ( SavedConfig(..), loadConfig, defaultConfigFile, userConfigDiff
         , userConfigUpdate, createDefaultConfigFile, getConfigFilePath )
import Distribution.Client.Targets
         ( readUserTargets )
import qualified Distribution.Client.List as List
         ( list, info )

import qualified Distribution.Client.MultiPkg as MultiPkg (configure, build)

import Distribution.Client.Install            (install)
import Distribution.Client.Configure          (configure)
import Distribution.Client.Update             (update)
import Distribution.Client.Exec               (exec)
import Distribution.Client.Fetch              (fetch)
import Distribution.Client.Freeze             (freeze)
import Distribution.Client.Check as Check     (check)
--import Distribution.Client.Clean            (clean)
import qualified Distribution.Client.Upload as Upload
import Distribution.Client.Run                (run, splitRunArgs)
import Distribution.Client.SrcDist            (sdist)
import Distribution.Client.Get                (get)
import Distribution.Client.Sandbox            (sandboxInit
                                              ,sandboxAddSource
                                              ,sandboxDelete
                                              ,sandboxDeleteSource
                                              ,sandboxListSources
                                              ,sandboxHcPkg
                                              ,dumpPackageEnvironment

                                              ,getSandboxConfigFilePath
                                              ,loadConfigOrSandboxConfig
                                              ,findSavedDistPref
                                              ,initPackageDBIfNeeded
                                              ,maybeWithSandboxDirOnSearchPath
                                              ,maybeWithSandboxPackageInfo
                                              ,WereDepsReinstalled(..)
                                              ,maybeReinstallAddSourceDeps
                                              ,tryGetIndexFilePath
                                              ,sandboxBuildDir
                                              ,updateSandboxConfigFileFlag
                                              ,updateInstallDirs

                                              ,configCompilerAux'
                                              ,getPersistOrConfigCompiler
                                              ,configPackageDB')
import Distribution.Client.Sandbox.PackageEnvironment
                                              (setPackageDB
                                              ,userPackageEnvironmentFile)
import Distribution.Client.Sandbox.Timestamp  (maybeAddCompilerTimestampRecord)
import Distribution.Client.Sandbox.Types      (UseSandbox(..), whenUsingSandbox)
import Distribution.Client.Tar                (createTarGzFile)
import Distribution.Client.Types              (Password (..))
import Distribution.Client.Init               (initCabal)
import Distribution.Client.Manpage            (manpage)
import qualified Distribution.Client.Win32SelfUpgrade as Win32SelfUpgrade
import Distribution.Client.Utils              (determineNumJobs
#if defined(mingw32_HOST_OS)
                                              ,relaxEncodingErrors
#endif
                                              ,existsAndIsMoreRecentThan)

import Distribution.Package (packageId)
import Distribution.PackageDescription
         ( BuildType(..), Executable(..), benchmarkName, benchmarkBuildInfo
         , testName, testBuildInfo, buildable )
import Distribution.PackageDescription.Parse
         ( readPackageDescription )
import Distribution.PackageDescription.PrettyPrint
         ( writeGenericPackageDescription )
import qualified Distribution.Simple as Simple
import qualified Distribution.Make as Make
import Distribution.Simple.Build
         ( startInterpreter )
import Distribution.Simple.Command
         ( CommandParse(..), CommandUI(..), Command, CommandSpec(..)
         , CommandType(..), commandsRun, commandAddAction, hiddenCommand
         , commandFromSpec)
import Distribution.Simple.Compiler
         ( Compiler(..) )
import Distribution.Simple.Configure
         ( checkPersistBuildConfigOutdated, configCompilerAuxEx
         , ConfigStateFileError(..), localBuildInfoFile
         , getPersistBuildConfig, tryGetPersistBuildConfig )
import qualified Distribution.Simple.LocalBuildInfo as LBI
import Distribution.Simple.Program (defaultProgramConfiguration
                                   ,configureAllKnownPrograms
                                   ,simpleProgramInvocation
                                   ,getProgramInvocationOutput)
import Distribution.Simple.Program.Db (reconfigurePrograms)
import qualified Distribution.Simple.Setup as Cabal
import Distribution.Simple.Utils
         ( cabalVersion, die, notice, info, topHandler
         , findPackageDesc, tryFindPackageDesc )
import Distribution.Text
         ( display )
import Distribution.Verbosity as Verbosity
         ( Verbosity, normal )
import Distribution.Version
         ( Version(..), orLaterVersion )
import qualified Paths_cabal_install (version)

import System.Environment       (getArgs, getProgName)
import System.Exit              (exitFailure)
import System.FilePath          ( dropExtension, splitExtension
                                , takeExtension, (</>), (<.>))
import System.IO                ( BufferMode(LineBuffering), hSetBuffering
#ifdef mingw32_HOST_OS
                                , stderr
#endif
                                , stdout )
import System.Directory         (doesFileExist, getCurrentDirectory)
import Data.List                (intercalate)
import Data.Maybe               (mapMaybe, listToMaybe)
#if !MIN_VERSION_base(4,8,0)
import Data.Monoid              (Monoid(..))
import Control.Applicative      (pure, (<$>))
#endif
import Control.Monad            (when, unless)

-- | Entry point
--
main :: IO ()
main = do
  -- Enable line buffering so that we can get fast feedback even when piped.
  -- This is especially important for CI and build systems.
  hSetBuffering stdout LineBuffering
  -- The default locale encoding for Windows CLI is not UTF-8 and printing
  -- Unicode characters to it will fail unless we relax the handling of encoding
  -- errors when writing to stderr and stdout.
#ifdef mingw32_HOST_OS
  relaxEncodingErrors stdout
  relaxEncodingErrors stderr
#endif
  getArgs >>= mainWorker

mainWorker :: [String] -> IO ()
mainWorker args = topHandler $
  case commandsRun (globalCommand commands) commands args of
    CommandHelp   help                 -> printGlobalHelp help
    CommandList   opts                 -> printOptionsList opts
    CommandErrors errs                 -> printErrors errs
    CommandReadyToGo (globalFlags, commandParse)  ->
      case commandParse of
        _ | fromFlagOrDefault False (globalVersion globalFlags)
            -> printVersion
          | fromFlagOrDefault False (globalNumericVersion globalFlags)
            -> printNumericVersion
        CommandHelp     help           -> printCommandHelp help
        CommandList     opts           -> printOptionsList opts
        CommandErrors   errs           -> printErrors errs
        CommandReadyToGo action        -> do
          globalFlags' <- updateSandboxConfigFileFlag globalFlags
          action globalFlags'

  where
    printCommandHelp help = do
      pname <- getProgName
      putStr (help pname)
    printGlobalHelp help = do
      pname <- getProgName
      configFile <- defaultConfigFile
      putStr (help pname)
      putStr $ "\nYou can edit the cabal configuration file to set defaults:\n"
            ++ "  " ++ configFile ++ "\n"
      exists <- doesFileExist configFile
      when (not exists) $
          putStrLn $ "This file will be generated with sensible "
                  ++ "defaults if you run 'cabal update'."
    printOptionsList = putStr . unlines
    printErrors errs = die $ intercalate "\n" errs
    printNumericVersion = putStrLn $ display Paths_cabal_install.version
    printVersion        = putStrLn $ "cabal-install version "
                                  ++ display Paths_cabal_install.version
                                  ++ "\ncompiled using version "
                                  ++ display cabalVersion
                                  ++ " of the Cabal library "

    commands = map commandFromSpec commandSpecs
    commandSpecs =
      [ regularCmd installCommand installAction
      , regularCmd updateCommand updateAction
      , regularCmd listCommand listAction
      , regularCmd infoCommand infoAction
      , regularCmd fetchCommand fetchAction
      , regularCmd freezeCommand freezeAction
      , regularCmd getCommand getAction
      , hiddenCmd  unpackCommand unpackAction
      , regularCmd checkCommand checkAction
      , regularCmd sdistCommand sdistAction
      , regularCmd uploadCommand uploadAction
      , regularCmd reportCommand reportAction
      , regularCmd runCommand runAction
      , regularCmd initCommand initAction
      , regularCmd configureExCommand configureAction
      , regularCmd buildCommand buildAction
      , regularCmd replCommand replAction
      , regularCmd sandboxCommand sandboxAction
      , regularCmd haddockCommand haddockAction
      , regularCmd execCommand execAction
      , regularCmd userConfigCommand userConfigAction
      , regularCmd cleanCommand cleanAction
      , wrapperCmd copyCommand copyVerbosity copyDistPref
      , wrapperCmd hscolourCommand hscolourVerbosity hscolourDistPref
      , wrapperCmd registerCommand regVerbosity regDistPref
      , regularCmd testCommand testAction
      , regularCmd benchmarkCommand benchmarkAction
      , hiddenCmd  uninstallCommand uninstallAction
      , hiddenCmd  formatCommand formatAction
      , hiddenCmd  upgradeCommand upgradeAction
      , hiddenCmd  win32SelfUpgradeCommand win32SelfUpgradeAction
      , hiddenCmd  actAsSetupCommand actAsSetupAction
      , hiddenCmd  manpageCommand (manpageAction commandSpecs)

      , hiddenCmd  installCommand { commandName = "new-configure" } newConfigureAction
      , hiddenCmd  installCommand { commandName = "new-build" } newBuildAction
      ]

type Action = GlobalFlags -> IO ()

regularCmd :: CommandUI flags -> (flags -> [String] -> action)
           -> CommandSpec action
regularCmd ui action =
  CommandSpec ui ((flip commandAddAction) action) NormalCommand

hiddenCmd :: CommandUI flags -> (flags -> [String] -> action)
          -> CommandSpec action
hiddenCmd ui action =
  CommandSpec ui (\ui' -> hiddenCommand (commandAddAction ui' action))
  HiddenCommand

wrapperCmd :: Monoid flags => CommandUI flags -> (flags -> Flag Verbosity)
           -> (flags -> Flag String) -> CommandSpec Action
wrapperCmd ui verbosity distPref =
  CommandSpec ui (\ui' -> wrapperAction ui' verbosity distPref) NormalCommand

wrapperAction :: Monoid flags
              => CommandUI flags
              -> (flags -> Flag Verbosity)
              -> (flags -> Flag String)
              -> Command Action
wrapperAction command verbosityFlag distPrefFlag =
  commandAddAction command
    { commandDefaultFlags = mempty } $ \flags extraArgs globalFlags -> do
    let verbosity = fromFlagOrDefault normal (verbosityFlag flags)
    (_, config) <- loadConfigOrSandboxConfig verbosity globalFlags
    distPref <- findSavedDistPref config (distPrefFlag flags)
    let setupScriptOptions = defaultSetupScriptOptions { useDistPref = distPref }
    setupWrapper verbosity setupScriptOptions Nothing
                 command (const flags) extraArgs

configureAction :: (ConfigFlags, ConfigExFlags)
                -> [String] -> Action
configureAction (configFlags, configExFlags) extraArgs globalFlags = do
  let verbosity = fromFlagOrDefault normal (configVerbosity configFlags)

  (useSandbox, config) <- fmap
                          (updateInstallDirs (configUserInstall configFlags))
                          (loadConfigOrSandboxConfig verbosity globalFlags)
  let configFlags'   = savedConfigureFlags   config `mappend` configFlags
      configExFlags' = savedConfigureExFlags config `mappend` configExFlags
      globalFlags'   = savedGlobalFlags      config `mappend` globalFlags
  (comp, platform, conf) <- configCompilerAuxEx configFlags'

  -- If we're working inside a sandbox and the user has set the -w option, we
  -- may need to create a sandbox-local package DB for this compiler and add a
  -- timestamp record for this compiler to the timestamp file.
  let configFlags''  = case useSandbox of
        NoSandbox               -> configFlags'
        (UseSandbox sandboxDir) -> setPackageDB sandboxDir
                                   comp platform configFlags'

  whenUsingSandbox useSandbox $ \sandboxDir -> do
    initPackageDBIfNeeded verbosity configFlags'' comp conf
    -- NOTE: We do not write the new sandbox package DB location to
    -- 'cabal.sandbox.config' here because 'configure -w' must not affect
    -- subsequent 'install' (for UI compatibility with non-sandboxed mode).

    indexFile     <- tryGetIndexFilePath config
    maybeAddCompilerTimestampRecord verbosity sandboxDir indexFile
      (compilerId comp) platform

  maybeWithSandboxDirOnSearchPath useSandbox $
   withRepoContext verbosity globalFlags' $ \repoContext ->
    configure verbosity
              (configPackageDB' configFlags'')
              repoContext
              comp platform conf configFlags'' configExFlags' extraArgs

buildAction :: (BuildFlags, BuildExFlags) -> [String] -> Action
buildAction (buildFlags, buildExFlags) extraArgs globalFlags = do
  let verbosity   = fromFlagOrDefault normal (buildVerbosity buildFlags)
      noAddSource = fromFlagOrDefault DontSkipAddSourceDepsCheck
                    (buildOnly buildExFlags)

  -- Calls 'configureAction' to do the real work, so nothing special has to be
  -- done to support sandboxes.
  (useSandbox, config, distPref) <- reconfigure verbosity
                                    (buildDistPref buildFlags)
                                    mempty [] globalFlags noAddSource
                                    (buildNumJobs buildFlags) (const Nothing)

  maybeWithSandboxDirOnSearchPath useSandbox $
    build verbosity config distPref buildFlags extraArgs


-- | Actually do the work of building the package. This is separate from
-- 'buildAction' so that 'testAction' and 'benchmarkAction' do not invoke
-- 'reconfigure' twice.
build :: Verbosity -> SavedConfig -> FilePath -> BuildFlags -> [String] -> IO ()
build verbosity config distPref buildFlags extraArgs =
  setupWrapper verbosity setupOptions Nothing
               (Cabal.buildCommand progConf) mkBuildFlags extraArgs
  where
    progConf     = defaultProgramConfiguration
    setupOptions = defaultSetupScriptOptions { useDistPref = distPref }

    mkBuildFlags version = filterBuildFlags version config buildFlags'
    buildFlags' = buildFlags
      { buildVerbosity = toFlag verbosity
      , buildDistPref  = toFlag distPref
      }

-- | Make sure that we don't pass new flags to setup scripts compiled against
-- old versions of Cabal.
filterBuildFlags :: Version -> SavedConfig -> BuildFlags -> BuildFlags
filterBuildFlags version config buildFlags
  | version >= Version [1,19,1] [] = buildFlags_latest
  -- Cabal < 1.19.1 doesn't support 'build -j'.
  | otherwise                      = buildFlags_pre_1_19_1
  where
    buildFlags_pre_1_19_1 = buildFlags {
      buildNumJobs = NoFlag
      }
    buildFlags_latest     = buildFlags {
      -- Take the 'jobs' setting '~/.cabal/config' into account.
      buildNumJobs = Flag . Just . determineNumJobs $
                     (numJobsConfigFlag `mappend` numJobsCmdLineFlag)
      }
    numJobsConfigFlag  = installNumJobs . savedInstallFlags $ config
    numJobsCmdLineFlag = buildNumJobs buildFlags


replAction :: (ReplFlags, BuildExFlags) -> [String] -> Action
replAction (replFlags, buildExFlags) extraArgs globalFlags = do
  cwd     <- getCurrentDirectory
  pkgDesc <- findPackageDesc cwd
  either (const onNoPkgDesc) (const onPkgDesc) pkgDesc
  where
    verbosity = fromFlagOrDefault normal (replVerbosity replFlags)

    -- There is a .cabal file in the current directory: start a REPL and load
    -- the project's modules.
    onPkgDesc = do
      let noAddSource = case replReload replFlags of
            Flag True -> SkipAddSourceDepsCheck
            _         -> fromFlagOrDefault DontSkipAddSourceDepsCheck
                         (buildOnly buildExFlags)
      -- Calls 'configureAction' to do the real work, so nothing special has to
      -- be done to support sandboxes.
      (useSandbox, _config, distPref) <-
        reconfigure verbosity (replDistPref replFlags)
                    mempty [] globalFlags noAddSource NoFlag
                    (const Nothing)
      let progConf     = defaultProgramConfiguration
          setupOptions = defaultSetupScriptOptions
            { useCabalVersion = orLaterVersion $ Version [1,18,0] []
            , useDistPref     = distPref
            }
          replFlags'   = replFlags
            { replVerbosity = toFlag verbosity
            , replDistPref  = toFlag distPref
            }

      maybeWithSandboxDirOnSearchPath useSandbox $
        setupWrapper verbosity setupOptions Nothing
        (Cabal.replCommand progConf) (const replFlags') extraArgs

    -- No .cabal file in the current directory: just start the REPL (possibly
    -- using the sandbox package DB).
    onNoPkgDesc = do
      (_useSandbox, config) <- loadConfigOrSandboxConfig verbosity globalFlags
      let configFlags = savedConfigureFlags config
      (comp, _platform, programDb) <- configCompilerAux' configFlags
      programDb' <- reconfigurePrograms verbosity
                                        (replProgramPaths replFlags)
                                        (replProgramArgs replFlags)
                                        programDb
      startInterpreter verbosity programDb' comp (configPackageDB' configFlags)

-- | Re-configure the package in the current directory if needed. Deciding
-- when to reconfigure and with which options is convoluted:
--
-- If we are reconfiguring, we must always run @configure@ with the
-- verbosity option we are given; however, that a previous configuration
-- uses a different verbosity setting is not reason enough to reconfigure.
--
-- The package should be configured to use the same \"dist\" prefix as
-- given to the @build@ command, otherwise the build will probably
-- fail. Not only does this determine the \"dist\" prefix setting if we
-- need to reconfigure anyway, but an existing configuration should be
-- invalidated if its \"dist\" prefix differs.
--
-- If the package has never been configured (i.e., there is no
-- LocalBuildInfo), we must configure first, using the default options.
--
-- If the package has been configured, there will be a 'LocalBuildInfo'.
-- If there no package description file, we assume that the
-- 'PackageDescription' is up to date, though the configuration may need
-- to be updated for other reasons (see above). If there is a package
-- description file, and it has been modified since the 'LocalBuildInfo'
-- was generated, then we need to reconfigure.
--
-- The caller of this function may also have specific requirements
-- regarding the flags the last configuration used. For example,
-- 'testAction' requires that the package be configured with test suites
-- enabled. The caller may pass the required settings to this function
-- along with a function to check the validity of the saved 'ConfigFlags';
-- these required settings will be checked first upon determining that
-- a previous configuration exists.
reconfigure :: Verbosity    -- ^ Verbosity setting
            -> Flag FilePath  -- ^ \"dist\" prefix
            -> ConfigFlags  -- ^ Additional config flags to set. These flags
                            -- will be 'mappend'ed to the last used or
                            -- default 'ConfigFlags' as appropriate, so
                            -- this value should be 'mempty' with only the
                            -- required flags set. The required verbosity
                            -- and \"dist\" prefix flags will be set
                            -- automatically because they are always
                            -- required; therefore, it is not necessary to
                            -- set them here.
            -> [String]     -- ^ Extra arguments
            -> GlobalFlags  -- ^ Global flags
            -> SkipAddSourceDepsCheck
                            -- ^ Should we skip the timestamp check for modified
                            -- add-source dependencies?
            -> Flag (Maybe Int)
                            -- ^ -j flag for reinstalling add-source deps.
            -> (ConfigFlags -> Maybe String)
                            -- ^ Check that the required flags are set in
                            -- the last used 'ConfigFlags'. If the required
                            -- flags are not set, provide a message to the
                            -- user explaining the reason for
                            -- reconfiguration. Because the correct \"dist\"
                            -- prefix setting is always required, it is checked
                            -- automatically; this function need not check
                            -- for it.
            -> IO (UseSandbox, SavedConfig, FilePath)
reconfigure verbosity flagDistPref addConfigFlags extraArgs globalFlags
            skipAddSourceDepsCheck numJobsFlag    checkFlags = do
  (useSandbox, config) <- loadConfigOrSandboxConfig verbosity globalFlags
  distPref <- findSavedDistPref config flagDistPref
  eLbi <- tryGetPersistBuildConfig distPref
  config' <- case eLbi of
    Left err  -> onNoBuildConfig (useSandbox, config) distPref err
    Right lbi -> onBuildConfig (useSandbox, config) distPref lbi
  return (useSandbox, config', distPref)

  where

    -- We couldn't load the saved package config file.
    --
    -- If we're in a sandbox: add-source deps don't have to be reinstalled
    -- (since we don't know the compiler & platform).
    onNoBuildConfig :: (UseSandbox, SavedConfig) -> FilePath
                    -> ConfigStateFileError -> IO SavedConfig
    onNoBuildConfig (_, config) distPref err = do
      let msg = case err of
            ConfigStateFileMissing -> "Package has never been configured."
            ConfigStateFileNoParse -> "Saved package config file seems "
                                      ++ "to be corrupt."
            _ -> show err
      case err of
        ConfigStateFileBadVersion _ _ _ -> info verbosity msg
        _                               -> do
          let distVerbFlags = mempty
                { configVerbosity = toFlag verbosity
                , configDistPref  = toFlag distPref
                }
              defaultFlags = mappend addConfigFlags distVerbFlags
          notice verbosity
            $ msg ++ " Configuring with default flags." ++ configureManually
          configureAction (defaultFlags, defaultConfigExFlags)
            extraArgs globalFlags
      return config

    -- Package has been configured, but the configuration may be out of
    -- date or required flags may not be set.
    --
    -- If we're in a sandbox: reinstall the modified add-source deps and
    -- force reconfigure if we did.
    onBuildConfig :: (UseSandbox, SavedConfig) -> FilePath
                  -> LBI.LocalBuildInfo -> IO SavedConfig
    onBuildConfig (useSandbox, config) distPref lbi = do
      let configFlags = LBI.configFlags lbi
          distVerbFlags = mempty
            { configVerbosity = toFlag verbosity
            , configDistPref  = toFlag distPref
            }
          flags       = mconcat [configFlags, addConfigFlags, distVerbFlags]

      -- Was the sandbox created after the package was already configured? We
      -- may need to skip reinstallation of add-source deps and force
      -- reconfigure.
      let buildConfig       = localBuildInfoFile distPref
      sandboxConfig        <- getSandboxConfigFilePath globalFlags
      isSandboxConfigNewer <-
        sandboxConfig `existsAndIsMoreRecentThan` buildConfig

      let skipAddSourceDepsCheck'
            | isSandboxConfigNewer = SkipAddSourceDepsCheck
            | otherwise            = skipAddSourceDepsCheck

      when (skipAddSourceDepsCheck' == SkipAddSourceDepsCheck) $
        info verbosity "Skipping add-source deps check..."

      let (_, config') = updateInstallDirs
                         (configUserInstall flags)
                         (useSandbox, config)

      depsReinstalled <-
        case skipAddSourceDepsCheck' of
          DontSkipAddSourceDepsCheck ->
            maybeReinstallAddSourceDeps
              verbosity numJobsFlag flags globalFlags
              (useSandbox, config')
          SkipAddSourceDepsCheck -> do
            return NoDepsReinstalled

      -- Is the @cabal.config@ file newer than @dist/setup.config@? Then we need
      -- to force reconfigure. Note that it's possible to use @cabal.config@
      -- even without sandboxes.
      isUserPackageEnvironmentFileNewer <-
        userPackageEnvironmentFile `existsAndIsMoreRecentThan` buildConfig

      -- Determine whether we need to reconfigure and which message to show to
      -- the user if that is the case.
      mMsg <- determineMessageToShow distPref lbi configFlags
                                     depsReinstalled isSandboxConfigNewer
                                     isUserPackageEnvironmentFileNewer
      case mMsg of

        -- No message for the user indicates that reconfiguration
        -- is not required.
        Nothing -> return config'

        -- Show the message and reconfigure.
        Just msg -> do
          notice verbosity msg
          configureAction (flags, defaultConfigExFlags)
            extraArgs globalFlags
          return config'

    -- Determine what message, if any, to display to the user if reconfiguration
    -- is required.
    determineMessageToShow :: FilePath -> LBI.LocalBuildInfo -> ConfigFlags
                            -> WereDepsReinstalled -> Bool -> Bool
                            -> IO (Maybe String)
    determineMessageToShow _ _   _           _               True  _     =
      -- The sandbox was created after the package was already configured.
      return $! Just $! sandboxConfigNewerMessage

    determineMessageToShow _ _   _           _               False True  =
      -- The user package environment file was modified.
      return $! Just $! userPackageEnvironmentFileModifiedMessage

    determineMessageToShow distPref lbi configFlags depsReinstalled
                           False False = do
      let savedDistPref = fromFlagOrDefault
                          (useDistPref defaultSetupScriptOptions)
                          (configDistPref configFlags)
      case depsReinstalled of
        ReinstalledSomeDeps ->
          -- Some add-source deps were reinstalled.
          return $! Just $! reinstalledDepsMessage
        NoDepsReinstalled ->
          case checkFlags configFlags of
            -- Flag required by the caller is not set.
            Just msg -> return $! Just $! msg ++ configureManually

            Nothing
              -- Required "dist" prefix is not set.
              | savedDistPref /= distPref ->
                return $! Just distPrefMessage

              -- All required flags are set, but the configuration
              -- may be outdated.
              | otherwise -> case LBI.pkgDescrFile lbi of
                Nothing -> return Nothing
                Just pdFile -> do
                  outdated <- checkPersistBuildConfigOutdated
                              distPref pdFile
                  return $! if outdated
                            then Just $! outdatedMessage pdFile
                            else Nothing

    reconfiguringMostRecent = " Re-configuring with most recently used options."
    configureManually       = " If this fails, please run configure manually."
    sandboxConfigNewerMessage =
        "The sandbox was created after the package was already configured."
        ++ reconfiguringMostRecent
        ++ configureManually
    userPackageEnvironmentFileModifiedMessage =
        "The user package environment file ('"
        ++ userPackageEnvironmentFile ++ "') was modified."
        ++ reconfiguringMostRecent
        ++ configureManually
    distPrefMessage =
        "Package previously configured with different \"dist\" prefix."
        ++ reconfiguringMostRecent
        ++ configureManually
    outdatedMessage pdFile =
        pdFile ++ " has been changed."
        ++ reconfiguringMostRecent
        ++ configureManually
    reinstalledDepsMessage =
        "Some add-source dependencies have been reinstalled."
        ++ reconfiguringMostRecent
        ++ configureManually

installAction :: (ConfigFlags, ConfigExFlags, InstallFlags, HaddockFlags)
              -> [String] -> Action
installAction (configFlags, _, installFlags, _) _ globalFlags
  | fromFlagOrDefault False (installOnly installFlags) = do
      let verbosity = fromFlagOrDefault normal (configVerbosity configFlags)
      (_, config) <- loadConfigOrSandboxConfig verbosity globalFlags
      distPref <- findSavedDistPref config (configDistPref configFlags)
      let setupOpts = defaultSetupScriptOptions { useDistPref = distPref }
      setupWrapper verbosity setupOpts Nothing installCommand (const mempty) []

installAction (configFlags, configExFlags, installFlags, haddockFlags)
              extraArgs globalFlags = do
  let verbosity = fromFlagOrDefault normal (configVerbosity configFlags)
  (useSandbox, config) <- fmap
                          (updateInstallDirs (configUserInstall configFlags))
                          (loadConfigOrSandboxConfig verbosity globalFlags)
  targets <- readUserTargets verbosity extraArgs

  -- TODO: It'd be nice if 'cabal install' picked up the '-w' flag passed to
  -- 'configure' when run inside a sandbox.  Right now, running
  --
  -- $ cabal sandbox init && cabal configure -w /path/to/ghc
  --   && cabal build && cabal install
  --
  -- performs the compilation twice unless you also pass -w to 'install'.
  -- However, this is the same behaviour that 'cabal install' has in the normal
  -- mode of operation, so we stick to it for consistency.

  let sandboxDistPref = case useSandbox of
        NoSandbox             -> NoFlag
        UseSandbox sandboxDir -> Flag $ sandboxBuildDir sandboxDir
  distPref <- findSavedDistPref config
              (configDistPref configFlags `mappend` sandboxDistPref)

  let configFlags'    = maybeForceTests installFlags' $
                        savedConfigureFlags   config `mappend`
                        configFlags { configDistPref = toFlag distPref }
      configExFlags'  = defaultConfigExFlags         `mappend`
                        savedConfigureExFlags config `mappend` configExFlags
      installFlags'   = defaultInstallFlags          `mappend`
                        savedInstallFlags     config `mappend` installFlags
      haddockFlags'   = defaultHaddockFlags          `mappend`
                        savedHaddockFlags     config `mappend`
                        haddockFlags { haddockDistPref = toFlag distPref }
      globalFlags'    = savedGlobalFlags      config `mappend` globalFlags
  (comp, platform, conf) <- configCompilerAux' configFlags'
  -- TODO: Redesign ProgramDB API to prevent such problems as #2241 in the
  -- future.
  conf' <- configureAllKnownPrograms verbosity conf

  -- If we're working inside a sandbox and the user has set the -w option, we
  -- may need to create a sandbox-local package DB for this compiler and add a
  -- timestamp record for this compiler to the timestamp file.
  configFlags'' <- case useSandbox of
    NoSandbox               -> configAbsolutePaths $ configFlags'
    (UseSandbox sandboxDir) -> return $ setPackageDB sandboxDir comp platform
                                                     configFlags'

  whenUsingSandbox useSandbox $ \sandboxDir -> do
    initPackageDBIfNeeded verbosity configFlags'' comp conf'

    indexFile     <- tryGetIndexFilePath config
    maybeAddCompilerTimestampRecord verbosity sandboxDir indexFile
      (compilerId comp) platform

  -- TODO: Passing 'SandboxPackageInfo' to install unconditionally here means
  -- that 'cabal install some-package' inside a sandbox will sometimes reinstall
  -- modified add-source deps, even if they are not among the dependencies of
  -- 'some-package'. This can also prevent packages that depend on older
  -- versions of add-source'd packages from building (see #1362).
  maybeWithSandboxPackageInfo verbosity configFlags'' globalFlags'
                              comp platform conf useSandbox $ \mSandboxPkgInfo ->
                              maybeWithSandboxDirOnSearchPath useSandbox $
    withRepoContext verbosity globalFlags' $ \repoContext ->
      install verbosity
              (configPackageDB' configFlags'')
              repoContext
              comp platform conf'
              useSandbox mSandboxPkgInfo
              globalFlags' configFlags'' configExFlags'
              installFlags' haddockFlags'
              targets

    where
      -- '--run-tests' implies '--enable-tests'.
      maybeForceTests installFlags' configFlags' =
        if fromFlagOrDefault False (installRunTests installFlags')
        then configFlags' { configTests = toFlag True }
        else configFlags'

testAction :: (TestFlags, BuildFlags, BuildExFlags) -> [String] -> GlobalFlags
           -> IO ()
testAction (testFlags, buildFlags, buildExFlags) extraArgs globalFlags = do
  let verbosity      = fromFlagOrDefault normal (testVerbosity testFlags)
      addConfigFlags = mempty { configTests = toFlag True }
      noAddSource    = fromFlagOrDefault DontSkipAddSourceDepsCheck
                       (buildOnly buildExFlags)
      buildFlags'    = buildFlags
                       { buildVerbosity = testVerbosity testFlags }
      checkFlags flags
        | fromFlagOrDefault False (configTests flags) = Nothing
        | otherwise  = Just "Re-configuring with test suites enabled."

  -- reconfigure also checks if we're in a sandbox and reinstalls add-source
  -- deps if needed.
  (useSandbox, config, distPref) <-
    reconfigure verbosity (testDistPref testFlags)
                addConfigFlags [] globalFlags noAddSource
                (buildNumJobs buildFlags') checkFlags
  let setupOptions   = defaultSetupScriptOptions { useDistPref = distPref }
      testFlags'     = testFlags { testDistPref = toFlag distPref }

  -- the package was just configured, so the LBI must be available
  lbi <- getPersistBuildConfig distPref
  let pkgDescr = LBI.localPkgDescr lbi
      nameTestsOnly =
        LBI.foldComponent
          (const Nothing)
          (const Nothing)
          (\t ->
            if buildable (testBuildInfo t)
              then Just (testName t)
            else Nothing)
          (const Nothing)
      tests = mapMaybe nameTestsOnly $ LBI.pkgComponents pkgDescr
      extraArgs'
        | null extraArgs = tests
        | otherwise = extraArgs

  if null tests
    then notice verbosity "Package has no buildable test suites."
    else do
      maybeWithSandboxDirOnSearchPath useSandbox $
        build verbosity config distPref buildFlags' extraArgs'

      maybeWithSandboxDirOnSearchPath useSandbox $
        setupWrapper verbosity setupOptions Nothing
          Cabal.testCommand (const testFlags') extraArgs'

benchmarkAction :: (BenchmarkFlags, BuildFlags, BuildExFlags)
                   -> [String] -> GlobalFlags
                   -> IO ()
benchmarkAction (benchmarkFlags, buildFlags, buildExFlags)
                extraArgs globalFlags = do
  let verbosity      = fromFlagOrDefault normal
                       (benchmarkVerbosity benchmarkFlags)
      addConfigFlags = mempty { configBenchmarks = toFlag True }
      buildFlags'    = buildFlags
                       { buildVerbosity = benchmarkVerbosity benchmarkFlags }
      checkFlags flags
        | fromFlagOrDefault False (configBenchmarks flags) = Nothing
        | otherwise = Just "Re-configuring with benchmarks enabled."
      noAddSource   = fromFlagOrDefault DontSkipAddSourceDepsCheck
                      (buildOnly buildExFlags)

  -- reconfigure also checks if we're in a sandbox and reinstalls add-source
  -- deps if needed.
  (useSandbox, config, distPref) <-
    reconfigure verbosity (benchmarkDistPref benchmarkFlags)
                addConfigFlags [] globalFlags noAddSource
                (buildNumJobs buildFlags') checkFlags
  let setupOptions   = defaultSetupScriptOptions { useDistPref = distPref }
      benchmarkFlags'= benchmarkFlags { benchmarkDistPref = toFlag distPref }

  -- the package was just configured, so the LBI must be available
  lbi <- getPersistBuildConfig distPref
  let pkgDescr = LBI.localPkgDescr lbi
      nameBenchsOnly =
        LBI.foldComponent
          (const Nothing)
          (const Nothing)
          (const Nothing)
          (\b ->
            if buildable (benchmarkBuildInfo b)
              then Just (benchmarkName b)
            else Nothing)
      benchs = mapMaybe nameBenchsOnly $ LBI.pkgComponents pkgDescr
      extraArgs'
        | null extraArgs = benchs
        | otherwise = extraArgs

  if null benchs
    then notice verbosity "Package has no buildable benchmarks."
    else do
      maybeWithSandboxDirOnSearchPath useSandbox $
        build verbosity config distPref buildFlags' extraArgs'

      maybeWithSandboxDirOnSearchPath useSandbox $
        setupWrapper verbosity setupOptions Nothing
          Cabal.benchmarkCommand (const benchmarkFlags') extraArgs'

haddockAction :: HaddockFlags -> [String] -> Action
haddockAction haddockFlags extraArgs globalFlags = do
  let verbosity = fromFlag (haddockVerbosity haddockFlags)
  (_useSandbox, config, distPref) <-
    reconfigure verbosity (haddockDistPref haddockFlags)
                mempty [] globalFlags DontSkipAddSourceDepsCheck
                NoFlag (const Nothing)
  let haddockFlags' = defaultHaddockFlags      `mappend`
                      savedHaddockFlags config `mappend`
                      haddockFlags { haddockDistPref = toFlag distPref }
      setupScriptOptions = defaultSetupScriptOptions { useDistPref = distPref }
  setupWrapper verbosity setupScriptOptions Nothing
    haddockCommand (const haddockFlags') extraArgs
  when (fromFlagOrDefault False $ haddockForHackage haddockFlags) $ do
    pkg <- fmap LBI.localPkgDescr (getPersistBuildConfig distPref)
    let dest = distPref </> name <.> "tar.gz"
        name = display (packageId pkg) ++ "-docs"
        docDir = distPref </> "doc" </> "html"
    createTarGzFile dest docDir name
    notice verbosity $ "Documentation tarball created: " ++ dest

cleanAction :: CleanFlags -> [String] -> Action
cleanAction cleanFlags extraArgs globalFlags = do
  (_, config) <- loadConfigOrSandboxConfig verbosity globalFlags
  distPref <- findSavedDistPref config (cleanDistPref cleanFlags)
  let setupScriptOptions = defaultSetupScriptOptions
                           { useDistPref = distPref
                           , useWin32CleanHack = True
                           }
      cleanFlags' = cleanFlags { cleanDistPref = toFlag distPref }
  setupWrapper verbosity setupScriptOptions Nothing
               cleanCommand (const cleanFlags') extraArgs
  where
    verbosity = fromFlagOrDefault normal (cleanVerbosity cleanFlags)

listAction :: ListFlags -> [String] -> Action
listAction listFlags extraArgs globalFlags = do
  let verbosity = fromFlag (listVerbosity listFlags)
  (_useSandbox, config) <- loadConfigOrSandboxConfig verbosity
                           (globalFlags { globalRequireSandbox = Flag False })
  let configFlags' = savedConfigureFlags config
      configFlags  = configFlags' {
        configPackageDBs = configPackageDBs configFlags'
                           `mappend` listPackageDBs listFlags
        }
      globalFlags' = savedGlobalFlags    config `mappend` globalFlags
  (comp, _, conf) <- configCompilerAux' configFlags
  withRepoContext verbosity globalFlags' $ \repoContext ->
    List.list verbosity
       (configPackageDB' configFlags)
       repoContext
       comp
       conf
       listFlags
       extraArgs

infoAction :: InfoFlags -> [String] -> Action
infoAction infoFlags extraArgs globalFlags = do
  let verbosity = fromFlag (infoVerbosity infoFlags)
  targets <- readUserTargets verbosity extraArgs
  (_useSandbox, config) <- loadConfigOrSandboxConfig verbosity
                           (globalFlags { globalRequireSandbox = Flag False })
  let configFlags' = savedConfigureFlags config
      configFlags  = configFlags' {
        configPackageDBs = configPackageDBs configFlags'
                           `mappend` infoPackageDBs infoFlags
        }
      globalFlags' = savedGlobalFlags    config `mappend` globalFlags
  (comp, _, conf) <- configCompilerAuxEx configFlags
  withRepoContext verbosity globalFlags' $ \repoContext ->
    List.info verbosity
       (configPackageDB' configFlags)
       repoContext
       comp
       conf
       globalFlags'
       infoFlags
       targets

updateAction :: Flag Verbosity -> [String] -> Action
updateAction verbosityFlag extraArgs globalFlags = do
  unless (null extraArgs) $
    die $ "'update' doesn't take any extra arguments: " ++ unwords extraArgs
  let verbosity = fromFlag verbosityFlag
  (_useSandbox, config) <- loadConfigOrSandboxConfig verbosity
                           (globalFlags { globalRequireSandbox = Flag False })
  let globalFlags' = savedGlobalFlags config `mappend` globalFlags
  withRepoContext verbosity globalFlags' $ \repoContext ->
    update verbosity repoContext

upgradeAction :: (ConfigFlags, ConfigExFlags, InstallFlags, HaddockFlags)
              -> [String] -> Action
upgradeAction _ _ _ = die $
    "Use the 'cabal install' command instead of 'cabal upgrade'.\n"
 ++ "You can install the latest version of a package using 'cabal install'. "
 ++ "The 'cabal upgrade' command has been removed because people found it "
 ++ "confusing and it often led to broken packages.\n"
 ++ "If you want the old upgrade behaviour then use the install command "
 ++ "with the --upgrade-dependencies flag (but check first with --dry-run "
 ++ "to see what would happen). This will try to pick the latest versions "
 ++ "of all dependencies, rather than the usual behaviour of trying to pick "
 ++ "installed versions of all dependencies. If you do use "
 ++ "--upgrade-dependencies, it is recommended that you do not upgrade core "
 ++ "packages (e.g. by using appropriate --constraint= flags)."

fetchAction :: FetchFlags -> [String] -> Action
fetchAction fetchFlags extraArgs globalFlags = do
  let verbosity = fromFlag (fetchVerbosity fetchFlags)
  targets <- readUserTargets verbosity extraArgs
  config <- loadConfig verbosity (globalConfigFile globalFlags)
  let configFlags  = savedConfigureFlags config
      globalFlags' = savedGlobalFlags config `mappend` globalFlags
  (comp, platform, conf) <- configCompilerAux' configFlags
  withRepoContext verbosity globalFlags' $ \repoContext ->
    fetch verbosity
        (configPackageDB' configFlags)
        repoContext
        comp platform conf globalFlags' fetchFlags
        targets

freezeAction :: FreezeFlags -> [String] -> Action
freezeAction freezeFlags _extraArgs globalFlags = do
  let verbosity = fromFlag (freezeVerbosity freezeFlags)
  (useSandbox, config) <- loadConfigOrSandboxConfig verbosity globalFlags
  let configFlags  = savedConfigureFlags config
      globalFlags' = savedGlobalFlags config `mappend` globalFlags
  (comp, platform, conf) <- configCompilerAux' configFlags

  maybeWithSandboxPackageInfo verbosity configFlags globalFlags'
                              comp platform conf useSandbox $ \mSandboxPkgInfo ->
                              maybeWithSandboxDirOnSearchPath useSandbox $
    withRepoContext verbosity globalFlags' $ \repoContext ->
      freeze verbosity
            (configPackageDB' configFlags)
            repoContext
            comp platform conf
            mSandboxPkgInfo
            globalFlags' freezeFlags

uploadAction :: UploadFlags -> [String] -> Action
uploadAction uploadFlags extraArgs globalFlags = do
  config <- loadConfig verbosity (globalConfigFile globalFlags)
  let uploadFlags' = savedUploadFlags config `mappend` uploadFlags
      globalFlags' = savedGlobalFlags config `mappend` globalFlags
      tarfiles     = extraArgs
  when (null tarfiles && not (fromFlag (uploadDoc uploadFlags'))) $
    die "the 'upload' command expects at least one .tar.gz archive."
  when (fromFlag (uploadCheck uploadFlags')
        && fromFlag (uploadDoc uploadFlags')) $
    die "--check and --doc cannot be used together."
  checkTarFiles extraArgs
  maybe_password <-
    case uploadPasswordCmd uploadFlags'
    of Flag (xs:xss) -> Just . Password <$>
                        getProgramInvocationOutput verbosity
                        (simpleProgramInvocation xs xss)
       _             -> pure $ flagToMaybe $ uploadPassword uploadFlags'
  withRepoContext verbosity globalFlags' $ \repoContext -> do
    if fromFlag (uploadCheck uploadFlags')
    then do
      Upload.check verbosity repoContext tarfiles
    else if fromFlag (uploadDoc uploadFlags')
    then do
      when (length tarfiles > 1) $
       die $ "the 'upload' command can only upload documentation "
             ++ "for one package at a time."
      tarfile <- maybe (generateDocTarball config) return $ listToMaybe tarfiles
      Upload.uploadDoc verbosity
                       repoContext
                       (flagToMaybe $ uploadUsername uploadFlags')
                       maybe_password
                       tarfile
    else do
      Upload.upload verbosity
                    repoContext
                    (flagToMaybe $ uploadUsername uploadFlags')
                    maybe_password
                    tarfiles
    where
    verbosity = fromFlag (uploadVerbosity uploadFlags)
    checkTarFiles tarfiles
      | not (null otherFiles)
      = die $ "the 'upload' command expects only .tar.gz archives: "
           ++ intercalate ", " otherFiles
      | otherwise = sequence_
                      [ do exists <- doesFileExist tarfile
                           unless exists $ die $ "file not found: " ++ tarfile
                      | tarfile <- tarfiles ]

      where otherFiles = filter (not . isTarGzFile) tarfiles
            isTarGzFile file = case splitExtension file of
              (file', ".gz") -> takeExtension file' == ".tar"
              _              -> False
    generateDocTarball config = do
      notice verbosity
        "No documentation tarball specified. Building documentation tarball..."
      haddockAction (defaultHaddockFlags { haddockForHackage = Flag True })
                    [] globalFlags
      distPref <- findSavedDistPref config NoFlag
      pkg <- fmap LBI.localPkgDescr (getPersistBuildConfig distPref)
      return $ distPref </> display (packageId pkg) ++ "-docs" <.> "tar.gz"

checkAction :: Flag Verbosity -> [String] -> Action
checkAction verbosityFlag extraArgs _globalFlags = do
  unless (null extraArgs) $
    die $ "'check' doesn't take any extra arguments: " ++ unwords extraArgs
  allOk <- Check.check (fromFlag verbosityFlag)
  unless allOk exitFailure

formatAction :: Flag Verbosity -> [String] -> Action
formatAction verbosityFlag extraArgs _globalFlags = do
  let verbosity = fromFlag verbosityFlag
  path <- case extraArgs of
    [] -> do cwd <- getCurrentDirectory
             tryFindPackageDesc cwd
    (p:_) -> return p
  pkgDesc <- readPackageDescription verbosity path
  -- Uses 'writeFileAtomic' under the hood.
  writeGenericPackageDescription path pkgDesc

uninstallAction :: Flag Verbosity -> [String] -> Action
uninstallAction _verbosityFlag extraArgs _globalFlags = do
  let package = case extraArgs of
        p:_ -> p
        _   -> "PACKAGE_NAME"
  die $ "This version of 'cabal-install' does not support the 'uninstall' "
    ++ "operation. "
    ++ "It will likely be implemented at some point in the future; "
    ++ "in the meantime you're advised to use either 'ghc-pkg unregister "
    ++ package ++ "' or 'cabal sandbox hc-pkg -- unregister " ++ package ++ "'."


sdistAction :: (SDistFlags, SDistExFlags) -> [String] -> Action
sdistAction (sdistFlags, sdistExFlags) extraArgs globalFlags = do
  unless (null extraArgs) $
    die $ "'sdist' doesn't take any extra arguments: " ++ unwords extraArgs
  let verbosity = fromFlag (sDistVerbosity sdistFlags)
  (_, config) <- loadConfigOrSandboxConfig verbosity globalFlags
  distPref <- findSavedDistPref config (sDistDistPref sdistFlags)
  let sdistFlags' = sdistFlags { sDistDistPref = toFlag distPref }
  sdist sdistFlags' sdistExFlags

reportAction :: ReportFlags -> [String] -> Action
reportAction reportFlags extraArgs globalFlags = do
  unless (null extraArgs) $
    die $ "'report' doesn't take any extra arguments: " ++ unwords extraArgs

  let verbosity = fromFlag (reportVerbosity reportFlags)
  config <- loadConfig verbosity (globalConfigFile globalFlags)
  let globalFlags' = savedGlobalFlags config `mappend` globalFlags
      reportFlags' = savedReportFlags config `mappend` reportFlags

  withRepoContext verbosity globalFlags' $ \repoContext ->
   Upload.report verbosity repoContext
    (flagToMaybe $ reportUsername reportFlags')
    (flagToMaybe $ reportPassword reportFlags')

runAction :: (BuildFlags, BuildExFlags) -> [String] -> Action
runAction (buildFlags, buildExFlags) extraArgs globalFlags = do
  let verbosity   = fromFlagOrDefault normal (buildVerbosity buildFlags)
  let noAddSource = fromFlagOrDefault DontSkipAddSourceDepsCheck
                    (buildOnly buildExFlags)

  -- reconfigure also checks if we're in a sandbox and reinstalls add-source
  -- deps if needed.
  (useSandbox, config, distPref) <-
    reconfigure verbosity (buildDistPref buildFlags) mempty []
                globalFlags noAddSource (buildNumJobs buildFlags)
                (const Nothing)

  lbi <- getPersistBuildConfig distPref
  (exe, exeArgs) <- splitRunArgs verbosity lbi extraArgs

  maybeWithSandboxDirOnSearchPath useSandbox $
    build verbosity config distPref buildFlags ["exe:" ++ exeName exe]

  maybeWithSandboxDirOnSearchPath useSandbox $
    run verbosity lbi exe exeArgs

getAction :: GetFlags -> [String] -> Action
getAction getFlags extraArgs globalFlags = do
  let verbosity = fromFlag (getVerbosity getFlags)
  targets <- readUserTargets verbosity extraArgs
  (_useSandbox, config) <- loadConfigOrSandboxConfig verbosity
                           (globalFlags { globalRequireSandbox = Flag False })
  let globalFlags' = savedGlobalFlags config `mappend` globalFlags
  withRepoContext verbosity (savedGlobalFlags config) $ \repoContext ->
   get verbosity
    repoContext
    globalFlags'
    getFlags
    targets

unpackAction :: GetFlags -> [String] -> Action
unpackAction getFlags extraArgs globalFlags = do
  getAction getFlags extraArgs globalFlags

initAction :: InitFlags -> [String] -> Action
initAction initFlags extraArgs globalFlags = do
  when (extraArgs /= []) $
    die $ "'init' doesn't take any extra arguments: " ++ unwords extraArgs
  let verbosity = fromFlag (initVerbosity initFlags)
  (_useSandbox, config) <- loadConfigOrSandboxConfig verbosity
                           (globalFlags { globalRequireSandbox = Flag False })
  let configFlags  = savedConfigureFlags config
  let globalFlags' = savedGlobalFlags    config `mappend` globalFlags
  (comp, _, conf) <- configCompilerAux' configFlags
  withRepoContext verbosity globalFlags' $ \repoContext ->
    initCabal verbosity
            (configPackageDB' configFlags)
            repoContext
            comp
            conf
            initFlags

sandboxAction :: SandboxFlags -> [String] -> Action
sandboxAction sandboxFlags extraArgs globalFlags = do
  let verbosity = fromFlag (sandboxVerbosity sandboxFlags)
  case extraArgs of
    -- Basic sandbox commands.
    ["init"] -> sandboxInit verbosity sandboxFlags globalFlags
    ["delete"] -> sandboxDelete verbosity sandboxFlags globalFlags
    ("add-source":extra) -> do
        when (noExtraArgs extra) $
          die "The 'sandbox add-source' command expects at least one argument"
        sandboxAddSource verbosity extra sandboxFlags globalFlags
    ("delete-source":extra) -> do
        when (noExtraArgs extra) $
          die ("The 'sandbox delete-source' command expects " ++
              "at least one argument")
        sandboxDeleteSource verbosity extra sandboxFlags globalFlags
    ["list-sources"] -> sandboxListSources verbosity sandboxFlags globalFlags

    -- More advanced commands.
    ("hc-pkg":extra) -> do
        when (noExtraArgs extra) $
            die $ "The 'sandbox hc-pkg' command expects at least one argument"
        sandboxHcPkg verbosity sandboxFlags globalFlags extra
    ["buildopts"] -> die "Not implemented!"

    -- Hidden commands.
    ["dump-pkgenv"]  -> dumpPackageEnvironment verbosity sandboxFlags globalFlags

    -- Error handling.
    [] -> die $ "Please specify a subcommand (see 'help sandbox')"
    _  -> die $ "Unknown 'sandbox' subcommand: " ++ unwords extraArgs

  where
    noExtraArgs = (<1) . length

execAction :: ExecFlags -> [String] -> Action
execAction execFlags extraArgs globalFlags = do
  let verbosity = fromFlag (execVerbosity execFlags)
  (useSandbox, config) <- loadConfigOrSandboxConfig verbosity globalFlags
  let configFlags = savedConfigureFlags config
  (comp, platform, conf) <- getPersistOrConfigCompiler configFlags
  exec verbosity useSandbox comp platform conf extraArgs

userConfigAction :: UserConfigFlags -> [String] -> Action
userConfigAction ucflags extraArgs globalFlags = do
  let verbosity = fromFlag (userConfigVerbosity ucflags)
      force     = fromFlag (userConfigForce ucflags)
  case extraArgs of
    ("init":_) -> do
      path       <- configFile
      fileExists <- doesFileExist path
      if (not fileExists || (fileExists && force))
      then createDefaultConfigFile verbosity path
      else die $ path ++ " already exists."
    ("diff":_) -> mapM_ putStrLn =<< userConfigDiff globalFlags
    ("update":_) -> userConfigUpdate verbosity globalFlags
    -- Error handling.
    [] -> die $ "Please specify a subcommand (see 'help user-config')"
    _  -> die $ "Unknown 'user-config' subcommand: " ++ unwords extraArgs
  where configFile = getConfigFilePath (globalConfigFile globalFlags)

-- | See 'Distribution.Client.Install.withWin32SelfUpgrade' for details.
--
win32SelfUpgradeAction :: Win32SelfUpgradeFlags -> [String] -> Action
win32SelfUpgradeAction selfUpgradeFlags (pid:path:_extraArgs) _globalFlags = do
  let verbosity = fromFlag (win32SelfUpgradeVerbosity selfUpgradeFlags)
  Win32SelfUpgrade.deleteOldExeFile verbosity (read pid) path
win32SelfUpgradeAction _ _ _ = return ()

-- | Used as an entry point when cabal-install needs to invoke itself
-- as a setup script. This can happen e.g. when doing parallel builds.
--
actAsSetupAction :: ActAsSetupFlags -> [String] -> Action
actAsSetupAction actAsSetupFlags args _globalFlags =
  let bt = fromFlag (actAsSetupBuildType actAsSetupFlags)
  in case bt of
    Simple    -> Simple.defaultMainArgs args
    Configure -> Simple.defaultMainWithHooksArgs
                  Simple.autoconfUserHooks args
    Make      -> Make.defaultMainArgs args
    Custom               -> error "actAsSetupAction Custom"
    (UnknownBuildType _) -> error "actAsSetupAction UnknownBuildType"

manpageAction :: [CommandSpec action] -> Flag Verbosity -> [String] -> Action
manpageAction commands _ extraArgs _ = do
  unless (null extraArgs) $
    die $ "'manpage' doesn't take any extra arguments: " ++ unwords extraArgs
  pname <- getProgName
<<<<<<< HEAD
  putStrLn $ manpage (takeBaseName pname) commands


------------------------------------------------------------------------------
-- New nix style local build ui
--

newConfigureAction :: (ConfigFlags, ConfigExFlags, InstallFlags, HaddockFlags)
                   -> [String] -> GlobalFlags -> IO ()
newConfigureAction (configFlags, configExFlags, installFlags, haddockFlags)
                   extraArgs globalFlags =
    MultiPkg.configure verbosity
      globalFlags configFlags configExFlags
      installFlags haddockFlags
      extraArgs
  where
    verbosity = fromFlagOrDefault normal (configVerbosity configFlags)


newBuildAction :: (ConfigFlags, ConfigExFlags, InstallFlags, HaddockFlags)
               -> [String] -> GlobalFlags -> IO ()
newBuildAction (configFlags, configExFlags, installFlags, haddockFlags)
               extraArgs globalFlags =
    MultiPkg.build verbosity
      globalFlags configFlags configExFlags
      installFlags haddockFlags
      extraArgs
  where
    verbosity = fromFlagOrDefault normal (configVerbosity configFlags)
=======
  let cabalCmd = if takeExtension pname == ".exe"
                 then dropExtension pname
                 else pname
  putStrLn $ manpage cabalCmd commands
>>>>>>> 8c06f7c1
<|MERGE_RESOLUTION|>--- conflicted
+++ resolved
@@ -1272,8 +1272,10 @@
   unless (null extraArgs) $
     die $ "'manpage' doesn't take any extra arguments: " ++ unwords extraArgs
   pname <- getProgName
-<<<<<<< HEAD
-  putStrLn $ manpage (takeBaseName pname) commands
+  let cabalCmd = if takeExtension pname == ".exe"
+                 then dropExtension pname
+                 else pname
+  putStrLn $ manpage cabalCmd commands
 
 
 ------------------------------------------------------------------------------
@@ -1302,9 +1304,3 @@
       extraArgs
   where
     verbosity = fromFlagOrDefault normal (configVerbosity configFlags)
-=======
-  let cabalCmd = if takeExtension pname == ".exe"
-                 then dropExtension pname
-                 else pname
-  putStrLn $ manpage cabalCmd commands
->>>>>>> 8c06f7c1
